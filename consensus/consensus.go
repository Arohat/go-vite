package consensus

import (
	"time"

	"github.com/vitelabs/go-vite/common/types"
	"github.com/vitelabs/go-vite/consensus/core"
	"github.com/vitelabs/go-vite/ledger"
)

type Verifier interface {
	VerifyAccountProducer(block *ledger.AccountBlock) (bool, error)
	VerifySnapshotProducer(block *ledger.SnapshotBlock) (bool, error)
}

type Event struct {
	Gid     types.Gid
	Address types.Address
	Stime   time.Time
	Etime   time.Time

	Timestamp      time.Time  // add to block
	SnapshotHash   types.Hash // add to block
	SnapshotHeight uint64     // add to block
}

<<<<<<< HEAD
=======
type electionResult struct {
	Plans  []*core.MemberPlan
	STime  time.Time
	ETime  time.Time
	Index  uint64
	Hash   types.Hash
	Height uint64
}

>>>>>>> e9ba3d89
type Subscriber interface {
	Subscribe(gid types.Gid, id string, addr *types.Address, fn func(Event))
	UnSubscribe(gid types.Gid, id string)
}

type Reader interface {
<<<<<<< HEAD
	ReadByTime(gid types.Gid, t time.Time) ([]*Event, error)
=======
	ReadByIndex(gid types.Gid, index uint64) ([]*Event, uint64, error)
	ReadByTime(gid types.Gid, t time.Time) ([]*Event, uint64, error)
	ReadVoteMapByTime(gid types.Gid, index uint64) ([]*VoteDetails, *ledger.HashHeight, error)
	ReadVoteMapForAPI(gid types.Gid, t time.Time) ([]*VoteDetails, *ledger.HashHeight, error)
	VoteTimeToIndex(gid types.Gid, t2 time.Time) (uint64, error)
	VoteIndexToTime(gid types.Gid, i uint64) (*time.Time, *time.Time, error)
>>>>>>> e9ba3d89
}
type Life interface {
	Start()
	Init() error
	Stop()
}

type Consensus interface {
	Verifier
	Subscriber
	Reader
	Life
}<|MERGE_RESOLUTION|>--- conflicted
+++ resolved
@@ -24,8 +24,6 @@
 	SnapshotHeight uint64     // add to block
 }
 
-<<<<<<< HEAD
-=======
 type electionResult struct {
 	Plans  []*core.MemberPlan
 	STime  time.Time
@@ -35,23 +33,18 @@
 	Height uint64
 }
 
->>>>>>> e9ba3d89
 type Subscriber interface {
 	Subscribe(gid types.Gid, id string, addr *types.Address, fn func(Event))
 	UnSubscribe(gid types.Gid, id string)
 }
 
 type Reader interface {
-<<<<<<< HEAD
-	ReadByTime(gid types.Gid, t time.Time) ([]*Event, error)
-=======
 	ReadByIndex(gid types.Gid, index uint64) ([]*Event, uint64, error)
 	ReadByTime(gid types.Gid, t time.Time) ([]*Event, uint64, error)
 	ReadVoteMapByTime(gid types.Gid, index uint64) ([]*VoteDetails, *ledger.HashHeight, error)
 	ReadVoteMapForAPI(gid types.Gid, t time.Time) ([]*VoteDetails, *ledger.HashHeight, error)
 	VoteTimeToIndex(gid types.Gid, t2 time.Time) (uint64, error)
 	VoteIndexToTime(gid types.Gid, i uint64) (*time.Time, *time.Time, error)
->>>>>>> e9ba3d89
 }
 type Life interface {
 	Start()
