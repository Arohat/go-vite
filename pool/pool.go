package pool

import (
	"fmt"
	"math/big"
	"strconv"
	"sync"
	"sync/atomic"
	"time"

	"github.com/vitelabs/go-vite/consensus"

	"github.com/vitelabs/go-vite/pool/lock"
	"github.com/vitelabs/go-vite/vite/net"

	"github.com/vitelabs/go-vite/pool/batch"

	"github.com/vitelabs/go-vite/pool/tree"

	"github.com/hashicorp/golang-lru"
	"github.com/pkg/errors"
	"github.com/vitelabs/go-vite/common"
	"github.com/vitelabs/go-vite/common/types"
	"github.com/vitelabs/go-vite/ledger"
	"github.com/vitelabs/go-vite/log15"
	"github.com/vitelabs/go-vite/monitor"
	"github.com/vitelabs/go-vite/verifier"
	"github.com/vitelabs/go-vite/vm_db"
	"github.com/vitelabs/go-vite/wallet"
)

type Writer interface {
	// for normal account
	AddDirectAccountBlock(address types.Address, vmAccountBlock *vm_db.VmAccountBlock) error

	// for contract account
	//AddDirectAccountBlocks(address types.Address, received *vm_db.VmAccountBlock, sendBlocks []*vm_db.VmAccountBlock) error
}

type SnapshotProducerWriter interface {
	lock.ChainInsert
	AddDirectSnapshotBlock(block *ledger.SnapshotBlock) error
}

type Reader interface {
}
type Debug interface {
	Info(addr *types.Address) string
	AccountBlockInfo(addr types.Address, hash types.Hash) interface{}
	SnapshotBlockInfo(hash types.Hash) interface{}
	Snapshot() map[string]interface{}
	SnapshotPendingNum() uint64
	AccountPendingNum() *big.Int
	Account(addr types.Address) map[string]interface{}
	SnapshotChainDetail(chainId string) map[string]interface{}
	AccountChainDetail(addr types.Address, chainId string) map[string]interface{}
}

type BlockPool interface {
	Writer
	Reader
	SnapshotProducerWriter
	Debug

	Start()
	Stop()
	Init(s syncer,
		wt *wallet.Manager,
		snapshotV *verifier.SnapshotVerifier,
		accountV verifier.Verifier,
		cs consensus.Consensus)
}

type commonBlock interface {
	Height() uint64
	Hash() types.Hash
	PrevHash() types.Hash
	checkForkVersion() bool
	resetForkVersion()
	forkVersion() uint64
	Source() types.BlockSource
	Latency() time.Duration
	ShouldFetch() bool
	ReferHashes() ([]types.Hash, []types.Hash, *types.Hash)
}

func newForkBlock(v *common.Version, source types.BlockSource) *forkBlock {
	return &forkBlock{firstV: v.Val(), v: v, source: source, nTime: time.Now()}
}

type forkBlock struct {
	firstV uint64
	v      *common.Version
	source types.BlockSource
	nTime  time.Time
}

func (self *forkBlock) forkVersion() uint64 {
	return self.v.Val()
}
func (self *forkBlock) checkForkVersion() bool {
	return self.firstV == self.v.Val()
}
func (self *forkBlock) resetForkVersion() {
	val := self.v.Val()
	self.firstV = val
}
func (self *forkBlock) Latency() time.Duration {
	if self.Source() == types.RemoteBroadcast || self.Source() == types.RemoteFetch {
		return time.Now().Sub(self.nTime)
	}
	return time.Duration(0)
}

func (self *forkBlock) ShouldFetch() bool {
	if self.Source() != types.RemoteBroadcast {
		return true
	}
	if self.Latency() > time.Millisecond*200 {
		return true
	}
	return false
}

func (self *forkBlock) Source() types.BlockSource {
	return self.source
}

type pool struct {
	lock.EasyImpl
	pendingSc *snapshotPool
	pendingAc sync.Map // key:address v:*accountPool

	sync syncer
	bc   chainDb
	wt   *wallet.Manager

	snapshotVerifier *verifier.SnapshotVerifier
	accountVerifier  verifier.Verifier

	accountSubId  int
	snapshotSubId int

	newAccBlockCond      *common.CondTimer
	newSnapshotBlockCond *common.CondTimer
	worker               *worker

	version *common.Version

	closed chan struct{}
	wg     sync.WaitGroup

	log log15.Logger

	stat *recoverStat

	addrCache     *lru.Cache
	hashBlacklist Blacklist
}

func (pl *pool) Snapshot() map[string]interface{} {
	return pl.pendingSc.info()
}
func (pl *pool) SnapshotPendingNum() uint64 {
	return pl.pendingSc.CurrentChain().Size()
}

func (pl *pool) AccountPendingNum() *big.Int {
	result := big.NewInt(0)
	pl.pendingAc.Range(func(_, v interface{}) bool {
		p := v.(*accountPool)
		size := p.CurrentChain().Size()
		if size > 0 {
			result.Add(result, big.NewInt(0).SetUint64(size))
		}
		return true
	})
	return result
}

func (pl *pool) Account(addr types.Address) map[string]interface{} {
	return pl.selfPendingAc(addr).info()
}

func (pl *pool) SnapshotChainDetail(chainId string) map[string]interface{} {
	return pl.pendingSc.detailChain(chainId)
}

func (pl *pool) AccountChainDetail(addr types.Address, chainId string) map[string]interface{} {
	return pl.selfPendingAc(addr).detailChain(chainId)
}

func NewPool(bc chainDb) (*pool, error) {
	self := &pool{bc: bc, version: &common.Version{}}
	self.log = log15.New("module", "pool")
	cache, err := lru.New(1024)
	if err != nil {
		panic(err)
	}
	self.addrCache = cache

	self.hashBlacklist, err = NewBlacklist()
	self.newAccBlockCond = common.NewCondTimer()
	self.newSnapshotBlockCond = common.NewCondTimer()
	if err != nil {
		return nil, err
	}
	self.worker = &worker{p: self}
	return self, nil
}

func (pl *pool) Init(s syncer,
	wt *wallet.Manager,
	snapshotV *verifier.SnapshotVerifier,
	accountV verifier.Verifier,
	cs consensus.Consensus) {
	pl.sync = s
	pl.wt = wt
	rw := &snapshotCh{version: pl.version, bc: pl.bc, log: pl.log}
	fe := &snapshotSyncer{fetcher: s, log: pl.log.New("t", "snapshot")}
	v := &snapshotVerifier{v: snapshotV}
	pl.accountVerifier = accountV
	snapshotPool := newSnapshotPool("snapshotPool", pl.version, v, fe, rw, pl.hashBlacklist, pl.newSnapshotBlockCond, pl.log)
	snapshotPool.init(
		newTools(fe, rw),
		pl)

	pl.bc.SetConsensus(cs)
	pl.pendingSc = snapshotPool
	pl.stat = (&recoverStat{}).init(10, time.Second*10)
	pl.worker.init()

}
func (pl *pool) Info(addr *types.Address) string {
	if addr == nil {
		bp := pl.pendingSc.blockpool
		cp := pl.pendingSc.chainpool

		freeSize := len(bp.freeBlocks)
		compoundSize := common.SyncMapLen(&bp.compoundBlocks)
		snippetSize := len(cp.snippetChains)
		currentLen := cp.tree.Main().Size()
		treeSize := cp.tree.Size()
		chainSize := len(cp.tree.Branches())
		return fmt.Sprintf("freeSize:%d, compoundSize:%d, snippetSize:%d, treeSize:%d, currentLen:%d, chainSize:%d",
			freeSize, compoundSize, snippetSize, treeSize, currentLen, chainSize)
	} else {
		ac := pl.selfPendingAc(*addr)
		if ac == nil {
			return "pool not exist."
		}
		bp := ac.blockpool
		cp := ac.chainpool

		freeSize := len(bp.freeBlocks)
		compoundSize := common.SyncMapLen(&bp.compoundBlocks)
		snippetSize := len(cp.snippetChains)
		treeSize := cp.tree.Size()
		currentLen := cp.tree.Main().Size()
		chainSize := len(cp.tree.Branches())
		return fmt.Sprintf("freeSize:%d, compoundSize:%d, snippetSize:%d, treeSize:%d, currentLen:%d, chainSize:%d",
			freeSize, compoundSize, snippetSize, treeSize, currentLen, chainSize)
	}
}
func (pl *pool) AccountBlockInfo(addr types.Address, hash types.Hash) interface{} {
	b, s := pl.selfPendingAc(addr).blockpool.sprint(hash)
	if b != nil {
		sb := b.(*accountPoolBlock)
		return sb.block
	}
	if s != nil {
		return *s
	}
	return nil
}

func (pl *pool) SnapshotBlockInfo(hash types.Hash) interface{} {
	b, s := pl.pendingSc.blockpool.sprint(hash)
	if b != nil {
		sb := b.(*snapshotPoolBlock)
		return sb.block
	}
	if s != nil {
		return *s
	}
	return nil
}

func (pl *pool) Start() {
	pl.log.Info("pool start.")
	defer pl.log.Info("pool started.")
	pl.closed = make(chan struct{})

	pl.accountSubId = pl.sync.SubscribeAccountBlock(pl.AddAccountBlock)
	pl.snapshotSubId = pl.sync.SubscribeSnapshotBlock(pl.AddSnapshotBlock)

	pl.pendingSc.Start()

	pl.newSnapshotBlockCond.Start(time.Millisecond * 30)
	pl.newAccBlockCond.Start(time.Millisecond * 40)
	pl.worker.closed = pl.closed
	common.Go(func() {
		pl.wg.Add(1)
		defer pl.wg.Done()
		pl.worker.work()
	})
}
func (pl *pool) Stop() {
	pl.log.Info("pool stop.")
	defer pl.log.Info("pool stopped.")
	pl.sync.UnsubscribeAccountBlock(pl.accountSubId)
	pl.accountSubId = 0
	pl.sync.UnsubscribeSnapshotBlock(pl.snapshotSubId)
	pl.snapshotSubId = 0

	pl.pendingSc.Stop()
	close(pl.closed)
	pl.newAccBlockCond.Stop()
	pl.newSnapshotBlockCond.Stop()
	pl.wg.Wait()
}

func (pl *pool) AddSnapshotBlock(block *ledger.SnapshotBlock, source types.BlockSource) {

	pl.log.Info("receive snapshot block from network. height:" + strconv.FormatUint(block.Height, 10) + ", hash:" + block.Hash.String() + ".")
	if pl.bc.IsGenesisSnapshotBlock(block.Hash) {
		return
	}

	err := pl.pendingSc.v.verifySnapshotData(block)
	if err != nil {
		pl.log.Error("snapshot error", "err", err, "height", block.Height, "hash", block.Hash)
		return
	}
	pl.pendingSc.addBlock(newSnapshotPoolBlock(block, pl.version, source))

	pl.newSnapshotBlockCond.Broadcast()
	pl.worker.bus.newSBlockEvent()
}

func (pl *pool) AddDirectSnapshotBlock(block *ledger.SnapshotBlock) error {
	defer pl.version.Inc()
	err := pl.pendingSc.v.verifySnapshotData(block)
	if err != nil {
		return err
	}
	cBlock := newSnapshotPoolBlock(block, pl.version, types.Local)
	abs, err := pl.pendingSc.AddDirectBlock(cBlock)
	if err != nil {
		return err
	}
	pl.pendingSc.checkCurrent()
	pl.pendingSc.f.broadcastBlock(block)
	if abs == nil || len(abs) == 0 {
		return nil
	}

	for k, v := range abs {
		err := pl.selfPendingAc(k).rollbackCurrent(v)
		if err != nil {
			return err
		}
		pl.selfPendingAc(k).checkCurrent()
	}
	return nil
}

func (pl *pool) AddAccountBlock(address types.Address, block *ledger.AccountBlock, source types.BlockSource) {
	pl.log.Info(fmt.Sprintf("receive account block from network. addr:%s, height:%d, hash:%s.", address, block.Height, block.Hash))
	if pl.bc.IsGenesisAccountBlock(block.Hash) {
		return
	}
	ac := pl.selfPendingAc(address)
	ac.addBlock(newAccountPoolBlock(block, nil, pl.version, source))

	pl.newAccBlockCond.Broadcast()
	pl.worker.bus.newABlockEvent()
}

func (pl *pool) AddDirectAccountBlock(address types.Address, block *vm_db.VmAccountBlock) error {
	pl.log.Info(fmt.Sprintf("receive account block from direct. addr:%s, height:%d, hash:%s.", address, block.AccountBlock.Height, block.AccountBlock.Hash))
	defer monitor.LogTime("pool", "addDirectAccount", time.Now())
	pl.RLockInsert()
	defer pl.RUnLockInsert()

	ac := pl.selfPendingAc(address)

	err := ac.v.verifyAccountData(block.AccountBlock)
	if err != nil {
		pl.log.Error("account err", "err", err, "height", block.AccountBlock.Height, "hash", block.AccountBlock.Hash, "addr", address)
		return err
	}

	cBlock := newAccountPoolBlock(block.AccountBlock, block.VmDb, pl.version, types.Local)
	err = ac.AddDirectBlocks(cBlock)
	if err != nil {
		return err
	}
	ac.f.broadcastBlock(block.AccountBlock)
	pl.addrCache.Add(address, time.Now().Add(time.Hour*24))
	return nil

}
func (pl *pool) AddAccountBlocks(address types.Address, blocks []*ledger.AccountBlock, source types.BlockSource) error {
	defer monitor.LogTime("pool", "addAccountArr", time.Now())

	for _, b := range blocks {
		pl.AddAccountBlock(address, b, source)
	}

	pl.newAccBlockCond.Broadcast()
	pl.worker.bus.newABlockEvent()
	return nil
}

//func (self *pool) AddDirectAccountBlocks(address types.Address, received *vm_db.VmAccountBlock, sendBlocks []*vm_db.VmAccountBlock) error {
//	self.log.Info(fmt.Sprintf("receive account blocks from direct. addr:%s, height:%d, hash:%s.", address, received.AccountBlock.Height, received.AccountBlock.Hash))
//	defer monitor.LogTime("pool", "addDirectAccountArr", time.Now())
//	self.RLock()
//	defer self.RUnLock()
//	ac := self.selfPendingAc(address)
//	// todo
//	var accountPoolBlocks []*accountPoolBlock
//	for _, v := range sendBlocks {
//		accountPoolBlocks = append(accountPoolBlocks, newAccountPoolBlock(v.AccountBlock, v.VmDb, self.version, types.Local))
//	}
//	err := ac.AddDirectBlocks(newAccountPoolBlock(received.AccountBlock, received.VmDb, self.version, types.Local), accountPoolBlocks)
//	if err != nil {
//		return err
//	}
//	ac.f.broadcastReceivedBlocks(received, sendBlocks)
//
//	self.addrCache.Add(address, time.Now().Add(time.Hour*24))
//	return nil
//}

func (pl *pool) ForkAccounts(accounts map[types.Address][]commonBlock) error {

	for k, v := range accounts {
		err := pl.selfPendingAc(k).rollbackCurrent(v)
		if err != nil {
			return err
		}
		pl.selfPendingAc(k).checkCurrent()
	}
	return nil
}

func (pl *pool) ForkAccountTo(addr types.Address, h *ledger.HashHeight) error {
	this := pl.selfPendingAc(addr)
	this.chainHeadMu.Lock()
	defer this.chainHeadMu.Unlock()
	this.chainTailMu.Lock()
	defer this.chainTailMu.Unlock()

	// find in tree
	targetChain := this.findInTree(h.Hash, h.Height)

	if targetChain == nil {
		pl.log.Info("CurrentModifyToEmpty", "addr", addr, "hash", h.Hash, "height", h.Height,
			"currentId", this.CurrentChain().ID(), "Tail", this.CurrentChain().SprintTail(), "Head", this.CurrentChain().SprintHead())
		err := this.CurrentModifyToEmpty()
		return err
	}
	if targetChain.ID() == this.CurrentChain().ID() {
		return nil
	}
	cu := this.CurrentChain()
	curTailHeight, _ := cu.TailHH()
	keyPoint, _, err := this.chainpool.tree.FindForkPointFromMain(targetChain)
	if err != nil {
		return err
	}
	if keyPoint == nil {
		return errors.Errorf("forkAccountTo key point is nil, target:%s, current:%s, targetTail:%s, currentTail:%s",
			targetChain.ID(), cu.ID(), targetChain.SprintTail(), cu.SprintTail())
	}
<<<<<<< HEAD
	// key point in disk chain
	if keyPoint.Height() <= curTailHeight {
		self.log.Info("RollbackAccountTo[2]", "addr", addr, "hash", h.Hash, "height", h.Height, "targetChain", targetChain.Id(),
=======
	// fork point in disk chain
	if forkPoint.Height() <= curTailHeight {
		pl.log.Info("RollbackAccountTo[2]", "addr", addr, "hash", h.Hash, "height", h.Height, "targetChain", targetChain.ID(),
>>>>>>> 959a3a38
			"targetChainTail", targetChain.SprintTail(),
			"targetChainHead", targetChain.SprintHead(),
			"keyPoint", keyPoint.Height(),
			"currentId", cu.ID(), "Tail", cu.SprintTail(), "Head", cu.SprintTail())
		err := pl.RollbackAccountTo(addr, keyPoint.Hash(), keyPoint.Height())
		if err != nil {
			return err
		}
	}

	pl.log.Info("ForkAccountTo", "addr", addr, "hash", h.Hash, "height", h.Height, "targetChain", targetChain.ID(),
		"targetChainTail", targetChain.SprintTail(), "targetChainHead", targetChain.SprintHead(),
		"currentId", cu.ID(), "Tail", cu.SprintTail(), "Head", cu.SprintHead())
	err = this.CurrentModifyToChain(targetChain)
	if err != nil {
		return err
	}
	return nil
}

func (pl *pool) RollbackAccountTo(addr types.Address, hash types.Hash, height uint64) error {
	p := pl.selfPendingAc(addr)

	// del some blcoks
	snapshots, accounts, e := p.rw.delToHeight(height)
	if e != nil {
		return e
	}

	// rollback snapshot chain in pool
	err := pl.pendingSc.rollbackCurrent(snapshots)
	if err != nil {
		return err
	}

	pl.pendingSc.checkCurrent()
	// rollback accounts chain in pool
	for k, v := range accounts {
		err = pl.selfPendingAc(k).rollbackCurrent(v)
		if err != nil {
			return err
		}
		pl.selfPendingAc(k).checkCurrent()
	}
	return err
}

func (pl *pool) selfPendingAc(addr types.Address) *accountPool {
	chain, ok := pl.pendingAc.Load(addr)

	if ok {
		return chain.(*accountPool)
	}

	// lazy load
	rw := &accountCh{address: addr, rw: pl.bc, version: pl.version, log: pl.log.New("account", addr)}
	f := &accountSyncer{address: addr, fetcher: pl.sync, log: pl.log.New()}
	v := &accountVerifier{v: pl.accountVerifier, log: pl.log.New()}
	p := newAccountPool("accountChainPool-"+addr.Hex(), rw, pl.version, pl.hashBlacklist, pl.log)
	p.address = addr
	p.Init(newTools(f, rw), pl, v, f)

	chain, _ = pl.pendingAc.LoadOrStore(addr, p)
	return chain.(*accountPool)
}

func (pl *pool) ReadDownloadedChunks() *net.Chunk {
	chunk := pl.sync.Peek()
	return chunk
}

func (pl *pool) PopDownloadedChunks(hashH ledger.HashHeight) {
	pl.log.Info(fmt.Sprintf("pop chunks[%d-%s]", hashH.Height, hashH.Hash))
	pl.sync.Pop(hashH.Hash)
}

func (pl *pool) loopCompact() {
	pl.wg.Add(1)
	defer pl.wg.Done()

	sum := 0
	for {
		select {
		case <-pl.closed:
			return
		default:
			if sum == 0 {
				pl.newAccBlockCond.Wait()
			}
			sum = 0
			sum += pl.accountsCompact()
		}
	}
}

func (pl *pool) broadcastUnConfirmedBlocks() {
	addrList := pl.listPoolRelAddr()
	// todo all unconfirmed
	for _, addr := range addrList {
		pl.selfPendingAc(addr).broadcastUnConfirmedBlocks()
	}
}

func (pl *pool) delUseLessChains() {
	if pl.sync.SyncState() != net.Syncing {
		pl.pendingSc.loopDelUselessChain()
		var pendings []*accountPool
		pl.pendingAc.Range(func(_, v interface{}) bool {
			p := v.(*accountPool)
			pendings = append(pendings, p)
			return true
		})
		for _, v := range pendings {
			v.loopDelUselessChain()
		}
	}
}

func (pl *pool) listPoolRelAddr() []types.Address {
	var todoAddress []types.Address
	keys := pl.addrCache.Keys()
	now := time.Now()
	for _, k := range keys {
		value, ok := pl.addrCache.Get(k)
		if ok {
			t := value.(time.Time)
			if t.Before(now) {
				pl.addrCache.Remove(k)
			} else {
				todoAddress = append(todoAddress, k.(types.Address))
			}
		}
	}
	return todoAddress
}
func (pl *pool) compact() int {
	sum := 0
	sum += pl.accountsCompact()
	sum += pl.pendingSc.loopCompactSnapshot()
	return sum
}
func (pl *pool) snapshotCompact() int {
	return pl.pendingSc.loopCompactSnapshot()
}

func (pl *pool) accountsCompact() int {
	sum := 0
	var pendings []*accountPool
	pl.pendingAc.Range(func(_, v interface{}) bool {
		p := v.(*accountPool)
		pendings = append(pendings, p)
		return true
	})
	if len(pendings) > 0 {
		monitor.LogEventNum("pool", "AccountsCompact", len(pendings))
		for _, p := range pendings {
			sum = sum + p.Compact()
		}
	}
	return sum
}
func (pl *pool) fetchForTask(task verifyTask) {
	reqs := task.requests()
	if len(reqs) <= 0 {
		return
	}
	// if something in pool, deal with it.
	for _, r := range reqs {
		exist := false
		if r.snapshot {
			exist = pl.pendingSc.existInPool(r.hash)
		} else {
			if r.chain != nil {
				exist = pl.selfPendingAc(*r.chain).existInPool(r.hash)
			}
		}
		if exist {
			pl.log.Info(fmt.Sprintf("block[%s] exist, should not fetch.", r.String()))
			continue
		}

		if r.snapshot {
			pl.pendingSc.f.fetchByHash(r.hash, 5)
		} else {
			// todo
			pl.sync.FetchAccountBlocks(r.hash, 5, r.chain)
		}
	}
	return
}

func (pl *pool) checkBlock(block *snapshotPoolBlock) bool {
	fail := block.failStat.isFail()
	if fail {
		return false
	}
	if pl.hashBlacklist.Exists(block.Hash()) {
		return false
	}
	var result = true
	for k, v := range block.block.SnapshotContent {
		ac := pl.selfPendingAc(k)
		if ac.findInPool(v.Hash, v.Height) {
			continue
		}
		fc := ac.findInTreeDisk(v.Hash, v.Height, true)
		if fc == nil {
			result = false
			if block.ShouldFetch() {
				ac.f.fetchBySnapshot(ledger.HashHeight{Hash: v.Hash, Height: v.Height}, k, 1, block.Height(), block.Hash())
			}
		}
	}
	return result
}

func (pl *pool) realSnapshotHeight(fc tree.Branch) uint64 {
	h, _ := fc.TailHH()
	for {
		b := fc.GetKnot(h+1, false)
		if b == nil {
			return h
		}
		block := b.(*snapshotPoolBlock)
		now := time.Now()
		if now.After(block.lastCheckTime.Add(time.Second * 5)) {
			block.lastCheckTime = now
			block.checkResult = pl.checkBlock(block)
		}

		if !block.checkResult {
			return h
		}
		h = h + 1
	}
}

func (pl *pool) fetchForSnapshot(fc tree.Branch) error {
	var reqs []*fetchRequest
	j := 0
	tailHeight, _ := fc.TailHH()
	headHeight, headHash := fc.HeadHH()
	addrM := make(map[types.Address]*ledger.HashHeight)
	for i := tailHeight + 1; i <= headHeight; i++ {
		j++
		b := fc.GetKnot(i, false)
		if b == nil {
			continue
		}

		sb := b.(*snapshotPoolBlock)

		if !sb.ShouldFetch() {
			continue
		}
		for k, v := range sb.block.SnapshotContent {

			hh, ok := addrM[k]
			if ok {
				if hh.Height < v.Height {
					hh.Hash = v.Hash
					hh.Height = v.Height
				}
			} else {
				vv := *v
				addrM[k] = &vv
			}

		}
	}

	for k, v := range addrM {
		addr := k
		reqs = append(reqs, &fetchRequest{
			snapshot:       false,
			chain:          &addr,
			hash:           v.Hash,
			accHeight:      v.Height,
			prevCnt:        1,
			snapshotHash:   &headHash,
			snapshotHeight: headHeight,
		})
	}

	for _, v := range reqs {
		if v.chain == nil {
			continue
		}
		ac := pl.selfPendingAc(*v.chain)
		if ac.findInPool(v.hash, v.accHeight) {
			continue
		}
		fc := ac.findInTreeDisk(v.hash, v.accHeight, true)
		if fc == nil {
			ac.f.fetchBySnapshot(ledger.HashHeight{Hash: v.hash, Height: v.accHeight}, *v.chain, 1, v.snapshotHeight, *v.snapshotHash)
		}
	}
	return nil
}
func (pl *pool) snapshotPendingFix(p batch.Batch, snapshot *ledger.HashHeight, pending *snapshotPending) {
	if pending.snapshot != nil && pending.snapshot.ShouldFetch() {
		pl.fetchAccounts(pending.addrM, snapshot.Height, snapshot.Hash)
	}
	pl.LockInsert()
	defer pl.UnLockInsert()
	if p.Version() != pl.version.Val() {
		pl.log.Warn("new version happened.")
		return
	}

	accounts := make(map[types.Address]*ledger.HashHeight)
	for k, account := range pending.addrM {
		pl.log.Debug("db for account.", "addr", k.String(), "height", account.Height, "hash", account.Hash, "sbHash", snapshot.Hash, "sbHeight", snapshot.Height)
		this := pl.selfPendingAc(k)
		hashH, e := this.pendingAccountTo(account, account.Height)
		if e != nil {
			pl.log.Error("db for account fail.", "err", e, "address", k, "hashH", account)
		}
		if hashH != nil {
			accounts[k] = account
		}
	}

	if len(accounts) > 0 {
		monitor.LogEventNum("pool", "snapshotPendingFork", len(accounts))
		pl.forkAccountsFor(accounts, snapshot)
	}
}

func (pl *pool) fetchAccounts(accounts map[types.Address]*ledger.HashHeight, sHeight uint64, sHash types.Hash) {
	for addr, hashH := range accounts {
		ac := pl.selfPendingAc(addr)
		if !ac.existInPool(hashH.Hash) {
			head, _ := ac.chainpool.diskChain.HeadHH()
			u := uint64(10)
			if hashH.Height > head {
				u = hashH.Height - head
			}
			ac.f.fetchBySnapshot(*hashH, addr, u, sHeight, sHash)
		}
	}

}

func (pl *pool) forkAccountsFor(accounts map[types.Address]*ledger.HashHeight, snapshot *ledger.HashHeight) {
	for k, v := range accounts {
		pl.log.Debug("forkAccounts", "Addr", k.String(), "Height", v.Height, "Hash", v.Hash)
		err := pl.ForkAccountTo(k, v)
		if err != nil {
			pl.log.Error("forkaccountTo err", "err", err)
			time.Sleep(time.Second)
			// todo
			panic(errors.Errorf("snapshot:%s-%d", snapshot.Hash, snapshot.Height))
		}
	}

	pl.version.Inc()
}

type recoverStat struct {
	num           int32
	updateTime    time.Time
	threshold     int32
	timeThreshold time.Duration
}
type failStat struct {
	first         *time.Time
	update        *time.Time
	timeThreshold time.Duration
}

func (self *failStat) init(d time.Duration) *failStat {
	self.timeThreshold = d
	return self
}
func (self *failStat) inc() bool {
	update := self.update
	if update != nil {
		if time.Now().Sub(*update) > self.timeThreshold {
			self.clear()
			return false
		}
	}
	if self.first == nil {
		now := time.Now()
		self.first = &now
	}
	now := time.Now()
	self.update = &now

	if self.update.Sub(*self.first) > self.timeThreshold {
		return false
	}
	return true
}

func (self *failStat) isFail() bool {
	first := self.first
	if first == nil {
		return false
	}
	update := self.update
	if update == nil {
		return false
	}

	if time.Now().Sub(*update) > 10*self.timeThreshold {
		self.clear()
		return false
	}

	if update.Sub(*first) > self.timeThreshold {
		return true
	}
	return false
}

func (self *failStat) clear() {
	self.first = nil
	self.update = nil
}

func (self *recoverStat) init(t int32, d time.Duration) *recoverStat {
	self.num = 0
	self.updateTime = time.Now()
	self.threshold = t
	self.timeThreshold = d
	return self
}

func (self *recoverStat) reset() *recoverStat {
	self.num = 0
	self.updateTime = time.Now()
	return self
}

func (self *recoverStat) inc() bool {
	atomic.AddInt32(&self.num, 1)
	now := time.Now()
	if now.Sub(self.updateTime) > self.timeThreshold {
		self.updateTime = now
		atomic.StoreInt32(&self.num, 0)
	} else {
		if self.num > self.threshold {
			return false
		}
	}
	return true
}

/**

about the lock:

# lock in pool

this is a rw lock.

Write Lock: pool.Lock() <-> pool.UnLock()
Read Lock: pool.RLock() <-> pool.RUnLock()

the scope of the lock is the ledger in pool.

the account's tailHash modification and the snapshot's tailHash modification,

these two things will not happen at the same time.

*/<|MERGE_RESOLUTION|>--- conflicted
+++ resolved
@@ -467,7 +467,7 @@
 	}
 	cu := this.CurrentChain()
 	curTailHeight, _ := cu.TailHH()
-	keyPoint, _, err := this.chainpool.tree.FindForkPointFromMain(targetChain)
+	keyPoint, forkPoint, err := this.chainpool.tree.FindForkPointFromMain(targetChain)
 	if err != nil {
 		return err
 	}
@@ -475,15 +475,9 @@
 		return errors.Errorf("forkAccountTo key point is nil, target:%s, current:%s, targetTail:%s, currentTail:%s",
 			targetChain.ID(), cu.ID(), targetChain.SprintTail(), cu.SprintTail())
 	}
-<<<<<<< HEAD
-	// key point in disk chain
-	if keyPoint.Height() <= curTailHeight {
-		self.log.Info("RollbackAccountTo[2]", "addr", addr, "hash", h.Hash, "height", h.Height, "targetChain", targetChain.Id(),
-=======
 	// fork point in disk chain
 	if forkPoint.Height() <= curTailHeight {
 		pl.log.Info("RollbackAccountTo[2]", "addr", addr, "hash", h.Hash, "height", h.Height, "targetChain", targetChain.ID(),
->>>>>>> 959a3a38
 			"targetChainTail", targetChain.SprintTail(),
 			"targetChainHead", targetChain.SprintHead(),
 			"keyPoint", keyPoint.Height(),
