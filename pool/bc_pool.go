--- conflicted
+++ resolved
@@ -144,11 +144,6 @@
 }
 
 func (bcp *BCPool) initPool() {
-<<<<<<< HEAD
-	diskChain := &branchChain{chainID: bcp.ID + "-diskchain", rw: bcp.tools.rw, v: bcp.version}
-
-=======
->>>>>>> 4a807d1e
 	t := tree.NewTree()
 	diskChain := &branchChain{chainID: bcp.ID + "-diskchain", rw: bcp.tools.rw, v: bcp.version, t: t}
 
@@ -480,11 +475,7 @@
 	return bcp.chainpool.tree.SwitchMainToEmpty()
 }
 
-<<<<<<< HEAD
-// LongerChain looks for branches that are longer than the main branch
-=======
 // LongerChain looks for branches that are longer than insert new chainthe main branch
->>>>>>> 4a807d1e
 func (bcp *BCPool) LongerChain(minHeight uint64) []tree.Branch {
 	var result []tree.Branch
 	readers := bcp.chainpool.allChain()
@@ -535,8 +526,6 @@
 	}
 }
 
-<<<<<<< HEAD
-=======
 func (bcp *BCPool) delForIrreversible(height uint64, hash types.Hash) error {
 	bcp.chainHeadMu.Lock()
 	defer bcp.chainHeadMu.Unlock()
@@ -547,7 +536,6 @@
 	return nil
 }
 
->>>>>>> 4a807d1e
 func (bcp *BCPool) delSnippet(c *snippetChain) {
 	delete(bcp.chainpool.snippetChains, c.id())
 	bcp.blockpool.delFromCompound(c.heightBlocks)
@@ -614,20 +602,6 @@
 	bcp.check()
 }
 
-func (bcp *BCPool) checkCurrent() {
-	main := bcp.CurrentChain()
-	tailHeight, tailHash := main.TailHH()
-	headHeight, headHash := bcp.chainpool.diskChain.HeadHH()
-	if headHeight != tailHeight || headHash != tailHash {
-		panic(fmt.Sprintf("pool[%s] tail[%d-%s], chain head[%d-%s]",
-			main.ID(), tailHeight, tailHash, headHeight, headHash))
-	}
-	err := tree.CheckTree(bcp.chainpool.tree)
-	if err != nil {
-		panic(err)
-	}
-}
-
 func splitToMap(chains []*snippetChain) map[types.Hash]*snippetChain {
 	headMap := make(map[types.Hash]*snippetChain)
 	//tailMap := make(map[string]*snippetChain)
