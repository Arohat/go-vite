--- conflicted
+++ resolved
@@ -74,7 +74,6 @@
 	panic("implement me")
 }
 
-<<<<<<< HEAD
 func (*mockSnapshotS) IsGenesisSnapshotBlock(block *ledger.SnapshotBlock) bool {
 	panic("implement me")
 }
@@ -83,8 +82,10 @@
 	panic("implement me")
 }
 
-=======
->>>>>>> 48db57c5
+func (*mockSnapshotS) GetSnapshotBlockHeadByHeight(height uint64) (*ledger.SnapshotBlock, error) {
+	panic("implement me")
+}
+
 func (*mockSnapshotS) FetchAccountBlocksWithHeight(start types.Hash, count uint64, address *types.Address, sHeight uint64) {
 	panic("implement me")
 }
