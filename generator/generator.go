--- conflicted
+++ resolved
@@ -45,13 +45,9 @@
 		log: log15.New("module", "Generator"),
 	}
 	gen.chain = chain
-<<<<<<< HEAD
 
 	//todo add consensus SBP as the args
-	gen.vm = vm.NewVM()
-=======
-	gen.vm = vm.NewVM(nil)
->>>>>>> 68a9e183
+	gen.vm = vm.NewVM(consensus)
 
 	vmDb, err := vm_db.NewVmDb(chain, &addr, latestSnapshotBlockHash, prevBlockHash)
 	if err != nil {
