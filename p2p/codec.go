/*
 * Copyright 2019 The go-vite Authors
 * This file is part of the go-vite library.
 *
 * The go-vite library is free software: you can redistribute it and/or modify
 * it under the terms of the GNU Lesser General Public License as published by
 * the Free Software Foundation, either version 3 of the License, or
 * (at your option) any later version.
 *
 * The go-vite library is distributed in the hope that it will be useful,
 * but WITHOUT ANY WARRANTY; without even the implied warranty of
 * MERCHANTABILITY or FITNESS FOR A PARTICULAR PURPOSE. See the
 * GNU Lesser General Public License for more details.
 *
 * You should have received a copy of the GNU Lesser General Public License
 * along with the go-vite library. If not, see <http://www.gnu.org/licenses/>.
 */

package p2p

import (
	"errors"
	"fmt"
	"io"
	"net"
	"time"

	"github.com/vitelabs/go-vite/tools/bytes_pool"

	"github.com/golang/snappy"
)

const maxPayloadLength = 3
const maxPayloadSize = (1 << (maxPayloadLength * 8)) - 1 // 15MB
const readMsgTimeout = 30 * time.Second
const writeMsgTimeout = 30 * time.Second

var errMsgPayloadTooLarge = errors.New("message payload is too large")
var errWriteTooShort = errors.New("write message too short")

// Codec is an transport can encode messages to bytes, transmit bytes, then decode bytes to messages
type Codec interface {
	MsgReadWriter
	Close() error
	SetReadTimeout(timeout time.Duration)
	SetWriteTimeout(timeout time.Duration)
	SetTimeout(timeout time.Duration)
	Address() net.Addr
}

type CodecFactory interface {
	CreateCodec(conn net.Conn) Codec
}

/*
 * message structure
 *  |------------ head --------------|
 *  +----------+----------+----------+------------------+----------------------+----------------------------+
 *  |   Meta   |  ProtoID |   Code   |     Id (opt)     | Payload Length (opt) |       Payload (opt)        |
 *  |  1 byte  |  1 byte  |  1 byte  |   0 1 2 4 bytes  |     0 ~ 3 bytes      |         0 ~ 15 MB          |
 *  +----------+----------+----------+------------------+----------------------+----------------------------+
 *
 * Meta structure
 *  +-------------+-------------+----------+-----------------+
 *  |   Id size   | Length size | Compress |    Reserved     |
 *  |   2 bits    |    2 bits   |  1 bit   |     3 bits      |
 *  +-------------+-------------+----------+-----------------+
 * Length size: the bytes-number of `Payload Length` field, min 0 bytes ~ max 3 bytes
 * Id size: the bytes-number of `Id size` field: 0 bytes, 1 byte, 2 bytes, 4 bytes
 * Compress: 0 no compressed, 1 compressed
 */

// idLength to bits
//  0 --> 00
//  1 --> 01
//  2 --> 10
//  4 --> 11
func idLengthToBits(idLength byte) byte {
	switch idLength {
	case 4:
		return 3
	default:
		return idLength
	}
}

// bits to id length
// 00 --> 0
// 01 --> 1
// 10 --> 2
// 11 --> 4
func bitsToIdLength(bits byte) byte {
	switch bits {
	case 3:
		return 4
	default:
		return bits
	}
}

// buf should not small than 4 bytes
func putId(id MsgId, buf []byte) (n byte) {
	if id == 0 {
		return 0
	}

	if id > 65535 {
		buf[0] = byte(id >> 24)
		buf[1] = byte(id >> 16)
		buf[2] = byte(id >> 8)
		buf[3] = byte(id)

		return 4
	}

	if id > 255 {
		buf[0] = byte(id >> 8)
		buf[1] = byte(id)

		return 2
	}

	buf[0] = byte(id)
	return 1
}

func retrieveMeta(meta byte) (isize, lsize byte, compressed bool) {
	isize = bitsToIdLength(meta >> 6)
	lsize = meta << 2 >> 6
	compressed = (meta << 4 >> 7) > 0
	return
}

func storeMeta(isize, lsize byte, compressed bool) (meta byte) {
	meta |= idLengthToBits(isize) << 6
	meta |= lsize << 4
	if compressed {
		meta |= 8
	}
	return
}

type transport struct {
	net.Conn
	readTimeout       time.Duration
	writeTimeout      time.Duration
	minCompressLength int // will not compress message payload if small than minCompressLength bytes
	readHeadBuf       [4]byte
	writeHeadBuf      [10]byte
}

func (t *transport) Address() net.Addr {
	return t.Conn.RemoteAddr()
}

type transportFactory struct {
	minCompressLength int
	readTimeout       time.Duration
	writeTimeout      time.Duration
}

func (tf *transportFactory) CreateCodec(conn net.Conn) Codec {
	return NewTransport(conn, tf.minCompressLength, tf.readTimeout, tf.writeTimeout)
}

func NewTransport(conn net.Conn, minCompressLength int, readTimeout, writeTimeout time.Duration) Codec {
	return &transport{
		Conn:              conn,
		minCompressLength: minCompressLength,
		readTimeout:       readTimeout,
		writeTimeout:      writeTimeout,
	}
}

func (t *transport) SetReadTimeout(timeout time.Duration) {
	t.readTimeout = timeout
}

func (t *transport) SetWriteTimeout(timeout time.Duration) {
	t.writeTimeout = timeout
}

func (t *transport) SetTimeout(timeout time.Duration) {
	t.readTimeout = timeout
	t.writeTimeout = timeout
}

// ReadMsg is NOT thread-safe
func (t *transport) ReadMsg() (msg Msg, err error) {
	//_ = t.SetReadDeadline(time.Now().Add(t.readTimeout))

	buf := t.readHeadBuf[:]
	_, err = io.ReadFull(t.Conn, buf[:3])
	if err != nil {
		err = fmt.Errorf("failed to read message meta: %v", err)
		return
	}

	meta := buf[0]
	msg.pid = buf[1]
	msg.Code = buf[2]
	msg.ReceivedAt = time.Now()

	isize, lsize, compressed := retrieveMeta(meta)

	// retrieve id
	if isize > 0 {
		_, err = io.ReadFull(t.Conn, buf[:isize])
		if err != nil {
			err = fmt.Errorf("failed to read message id: %v", err)
			return
		}
		msg.Id = MsgId(Varint(buf[:isize]))
	}

	// retrieve payload
	if lsize > 0 {
		_, err = io.ReadFull(t.Conn, buf[:lsize])
		if err != nil {
			err = fmt.Errorf("failed to read message length: %v", err)
			return
		}

		length := Varint(buf[:lsize])
		if length > maxPayloadSize {
			err = errMsgPayloadTooLarge
			return
		}

		msg.Payload = bytes_pool.Get(int(length))
		_, err = io.ReadFull(t.Conn, msg.Payload)
		if err != nil {
			err = fmt.Errorf("failed to read message payload: %v", err)
			bytes_pool.Put(msg.Payload)
			return
		}
	}

	if compressed {
		var payloadReadLength int
		payloadReadLength, err = snappy.DecodedLen(msg.Payload)
		if err != nil {
			err = fmt.Errorf("failed to decode message length: %v", err)
			return
		}

		payloadUncompressed := bytes_pool.Get(payloadReadLength)
		payloadUncompressed, err = snappy.Decode(payloadUncompressed, msg.Payload)
		// recycle old payload
		bytes_pool.Put(msg.Payload)

		if err != nil {
			err = fmt.Errorf("failed to decode message payload: %v", err)
			return
		}
		msg.Payload = payloadUncompressed
	}

	return
}

// WriteMsg is NOT thread-safe
func (t *transport) WriteMsg(msg Msg) (err error) {
	//_ = t.SetWriteDeadline(time.Now().Add(t.writeTimeout))

	head := t.writeHeadBuf[:]
	head[1] = msg.pid
	head[2] = msg.Code

	var headLen byte = 3

	// store msg id
	isize := putId(msg.Id, head[3:])
	headLen += isize

	// compress payload
	var compress bool
	payloadLen := len(msg.Payload)
	beforeCompress := time.Now()
<<<<<<< HEAD
	beforeCompressLen := payloadLen
=======
>>>>>>> 4c75ca5a
	if payloadLen > t.minCompressLength {
		payloadCompressed := bytes_pool.Get(snappy.MaxEncodedLen(payloadLen))
		payloadCompressed = snappy.Encode(payloadCompressed, msg.Payload)

		// smaller after compressed
		if len(payloadCompressed) < payloadLen {
			bytes_pool.Put(msg.Payload)
			msg.Payload = payloadCompressed
			payloadLen = len(payloadCompressed)
			compress = true
		} else {
			bytes_pool.Put(payloadCompressed)
		}
	}
<<<<<<< HEAD
	p2pLog.Debug(fmt.Sprintf("compress %d bytes to %d bytes, ellapse %s", beforeCompressLen, payloadLen, time.Now().Sub(beforeCompress)))
=======
	p2pLog.Debug(fmt.Sprintf("compress %d bytes to %d bytes, ellapse %s", payloadLen, len(msg.Payload), time.Now().Sub(beforeCompress)))
>>>>>>> 4c75ca5a

	// store msg length
	lsize := PutVarint(head[headLen:], uint(payloadLen))
	headLen += lsize

	head[0] = storeMeta(isize, lsize, compress)

	defer bytes_pool.Put(msg.Payload)

	var wsize int
	// send head
	wsize, err = t.Conn.Write(head[:headLen])
	if err != nil {
		return
	}
	if wsize != int(headLen) {
		return errWriteTooShort
	}

	// send payload
	wsize, err = t.Conn.Write(msg.Payload)
	if err != nil {
		return
	}
	if wsize != payloadLen {
		return errWriteTooShort
	}

	return
}

func Varint(buf []byte) (n uint) {
	t := len(buf)
	for i := 0; i < t; i++ {
		n |= uint(buf[i]) << (uint(t-i-1) * 8)
	}

	return
}

func PutVarint(buf []byte, n uint) (m byte) {
	if n == 0 {
		return
	}

	for m = 1; (n >> uint(m*8)) > 0; m++ {
	}

	for i := byte(0); i < m; i++ {
		buf[i] = byte(n >> (uint(m-i-1) * 8))
	}

	return
}<|MERGE_RESOLUTION|>--- conflicted
+++ resolved
@@ -261,6 +261,7 @@
 
 // WriteMsg is NOT thread-safe
 func (t *transport) WriteMsg(msg Msg) (err error) {
+	defer monitor.LogTime("codec", "write", time.Now())
 	//_ = t.SetWriteDeadline(time.Now().Add(t.writeTimeout))
 
 	head := t.writeHeadBuf[:]
@@ -277,10 +278,6 @@
 	var compress bool
 	payloadLen := len(msg.Payload)
 	beforeCompress := time.Now()
-<<<<<<< HEAD
-	beforeCompressLen := payloadLen
-=======
->>>>>>> 4c75ca5a
 	if payloadLen > t.minCompressLength {
 		payloadCompressed := bytes_pool.Get(snappy.MaxEncodedLen(payloadLen))
 		payloadCompressed = snappy.Encode(payloadCompressed, msg.Payload)
@@ -295,11 +292,7 @@
 			bytes_pool.Put(payloadCompressed)
 		}
 	}
-<<<<<<< HEAD
-	p2pLog.Debug(fmt.Sprintf("compress %d bytes to %d bytes, ellapse %s", beforeCompressLen, payloadLen, time.Now().Sub(beforeCompress)))
-=======
 	p2pLog.Debug(fmt.Sprintf("compress %d bytes to %d bytes, ellapse %s", payloadLen, len(msg.Payload), time.Now().Sub(beforeCompress)))
->>>>>>> 4c75ca5a
 
 	// store msg length
 	lsize := PutVarint(head[headLen:], uint(payloadLen))
