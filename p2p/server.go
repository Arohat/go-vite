// Package p2p implements the vite P2P network

package p2p

import (
	"time"
	"sync"
	"net"
	"errors"
	"log"
	"crypto/rand"
	"github.com/vitelabs/go-vite/crypto/ed25519"
	"reflect"
<<<<<<< HEAD
=======
	"fmt"
>>>>>>> 2a007584
)

const (
	defaultMaxPeers = 50
	defaultDialTimeout = 10 * time.Second
	defaultMaxPendingPeers uint32 = 20
	defaultMaxActiveDail uint32 = 16
)

var errSvrHasStopped = errors.New("Server has stopped.")

// type of conn
type connFlag int

const (
	dynDialedConn connFlag = 1 << iota
	inboundConn
)

func (f connFlag) is(f2 connFlag) bool {
	return (f & f2) != 0
}

type TSConn struct {
	fd net.Conn
	transport
	flags connFlag
	cont  chan error
	id    NodeID
	name  string
}

func (c *TSConn) is(flag connFlag) bool {
	return c.flags.is(flag)
}

type Config struct {
	// the counterpart publicKey is use for NodeID.
	PrivateKey ed25519.PrivateKey

	// `MaxPeers` is the maximum number of peers that can be connected.
	MaxPeers uint32

	// `MaxPassivePeersRatio` is the ratio of MaxPeers that initiate an active connection to this node.
	// the actual value is `MaxPeers / MaxPassivePeersRatio`
	MaxPassivePeersRatio uint32

	// `MaxPendingPeers` is the maximum number of peers that wait to connect.
	MaxPendingPeers uint32

	BootNodes []string

	Addr string

	// filepath of database, store former nodes
	Database string

	Name string

	NetID NetworkID
}

type peerHandler func(*Peer)

type Server struct {
	*Config

	running bool

	lock sync.Mutex

	// Wait for shutdown clean jobs done.
	waitDown sync.WaitGroup

	Dialer *NodeDailer

	// TCP listener
	listener *net.TCPListener

	createTransport func(conn net.Conn) transport

	// Indicate whether the server has stopped. If stopped, zero-value can be read from this channel.
	stopped chan struct{}

	pendingPeers chan struct{}

	addPeer chan *TSConn

	delPeer chan *Peer

	blocknode chan *Node

	// execute operations to peers by sequences.
	peersOps chan peersOperator
	// wait for operation done.
	peersOpsDone chan struct{}

	ntab *table

	ourHandshake *Handshake

	ProtoHandler peerHandler

	BootNodes []*Node
}

func NewServer(cfg *Config, handler peerHandler) (svr *Server, err error) {
	svr = &Server{
		Config: cfg,
		ProtoHandler: handler,
	}

	if svr.PrivateKey == nil {
		_, priv, err := ed25519.GenerateKey(nil)
		if err != nil {
			log.Fatal("generate self NodeID error: ", err)
		}
		svr.PrivateKey = priv
	}

	if svr.NetID == 0 {
		svr.NetID = TestNet
	}

	if svr.Addr == "" {
		svr.Addr = "0.0.0.0:8483"
	}

	if svr.Dialer == nil {
		svr.Dialer = &NodeDailer{
			&net.Dialer{
				Timeout: defaultDialTimeout,
			},
		}
	}

	// parse svr.Config.BootNodes to []*Node
	nodes := make([]*Node, 0, len(svr.Config.BootNodes))
	for _, str := range svr.Config.BootNodes {
		node, err := ParseNode(str)
		if err == nil {
			nodes = append(nodes, node)
		}
	}
	svr.BootNodes = nodes

	svr.stopped = make(chan struct{})
	svr.addPeer = make(chan *TSConn)
	svr.delPeer = make(chan *Peer)
	svr.peersOps = make(chan peersOperator)
	svr.peersOpsDone = make(chan struct{})
	svr.blocknode = make(chan *Node)

	if svr.MaxPeers == 0 {
		svr.MaxPeers = defaultMaxPeers
	}

	if svr.MaxPendingPeers == 0 {
		svr.MaxPendingPeers = defaultMaxPendingPeers
	}
	maxPendingPeers := svr.MaxPendingPeers

	svr.pendingPeers = make(chan struct{}, maxPendingPeers)

	if svr.MaxPassivePeersRatio == 0 {
		svr.MaxPassivePeersRatio = 3
	}

	if svr.createTransport == nil {
		svr.createTransport = NewPBTS
	}

	svr.SetHandshake()

	log.Printf(`server created.
name: %s
network: %s
db: %s
maxPeers: %d
maxPendingPeers: %d
maxActivePeers: %d
maxPassivePeers: %d`, svr.Name, svr.NetID, svr.Database, svr.MaxPeers, svr.MaxPendingPeers, svr.MaxActivePeers(), svr.MaxPassivePeers())

	return svr, nil
}

type peersOperator func(nodeTable map[NodeID]*Peer)

func (svr *Server) Peers() (peers []*Peer) {
	map2slice := func(nodeTable map[NodeID]*Peer) {
		for _, node := range nodeTable {
			peers = append(peers, node)
		}
	}
	select {
	case svr.peersOps <- map2slice:
		<- svr.peersOpsDone
	case <- svr.stopped:
	}
	return
}

func (svr *Server) PeersCount() (amount int) {
	count := func(nodeTable map[NodeID]*Peer) {
		amount = len(nodeTable)
	}
	select {
	case svr.peersOps <- count:
		<- svr.peersOpsDone
	case <- svr.stopped:
	}
	return
}

func (svr *Server) Available() bool {
	count := svr.PeersCount()
	return count > 0
}

func (svr *Server) MaxActivePeers() uint32 {
	return svr.MaxPeers - svr.MaxPassivePeers()
}

func (svr *Server) MaxPassivePeers() uint32 {
	return svr.MaxPeers / svr.MaxPassivePeersRatio
}

func (svr *Server) Start() error {
	svr.lock.Lock()
	defer svr.lock.Unlock()

	if svr.running {
		return errors.New("server is already running")
	}
	svr.running = true

	// udp discover
	udpAddr, err := net.ResolveUDPAddr("udp", svr.Addr)
	if err != nil {
		return err
	}
	svr.Discovery(udpAddr)

	// tcp listener
	tcpAddr, err := net.ResolveTCPAddr("tcp", svr.Addr)
	if err != nil {
		return err
	}
	go svr.Listen(tcpAddr)

	// task loop
	svr.waitDown.Add(1)
	go svr.ScheduleTask()

	return nil
}

func (svr *Server) SetHandshake() {
	id := priv2ID(svr.PrivateKey)

	svr.ourHandshake = &Handshake{
		NetID: svr.NetID,
		Name: svr.Name,
		ID: id,
	}
}

func (svr *Server) Discovery(addr *net.UDPAddr) {
	cfg := &DiscvConfig{
		Priv: svr.PrivateKey,
		DBPath: svr.Database,
		BootNodes: svr.BootNodes,
		Addr: addr,
	}
	tab, laddr, err := newDiscover(cfg)

	if err != nil {
		log.Fatalf("udp discv error: %v\n", err)
	}

	if !laddr.IP.IsLoopback() {
		svr.waitDown.Add(1)
		go func() {
			natMap(svr.stopped, "udp", laddr.Port, laddr.Port, 0)
			svr.waitDown.Done()
		}()
	}

	svr.ntab = tab
}

func (svr *Server) Listen(addr *net.TCPAddr) {
	listener, err := net.ListenTCP("tcp", addr)
	if err != nil {
		log.Fatal("tcp listen error: ", err)
	} else {
		log.Printf("tcp listen at %s\n", addr)
	}

	svr.listener = listener

	realaddr := listener.Addr().(*net.TCPAddr)
	if !realaddr.IP.IsLoopback() {
		svr.waitDown.Add(1)
		go func() {
			natMap(svr.stopped, "tcp", addr.Port, addr.Port, 0)
			svr.waitDown.Done()
		}()
	}

	svr.waitDown.Add(1)
	go svr.handleConn()
}

func (svr *Server) handleConn() {
	defer svr.waitDown.Done()

	var conn net.Conn
	var err error

	for {
		select {
		case svr.pendingPeers <- struct{}{}:
			for {
				conn, err = svr.listener.Accept()

				if err != nil {
					log.Printf("tcp accept error: %v\n", err)
					continue
				}
				break
			}
			go svr.SetupConn(conn, inboundConn)
		case <- svr.stopped:
			close(svr.pendingPeers)
		}
	}
}

func (svr *Server) SetupConn(conn net.Conn, flag connFlag) error {
	log.Printf("new tcp conn from %s\n", conn.RemoteAddr())

	defer func() {
		<- svr.pendingPeers
	}()

	c := &TSConn{
		fd: conn,
		transport: svr.createTransport(conn),
		flags: flag,
	}

	log.Printf("begin handshake with %s\n", conn.RemoteAddr())

	peerhandshake, err := c.Handshake(svr.ourHandshake)

	if err != nil {
		log.Println("handshake with %s error: ", conn.RemoteAddr(), err)
		conn.Close()
		return err
	} else {
		log.Printf("handshake with %s@%s\n", peerhandshake.ID, c.fd.RemoteAddr())
	}

	c.id = peerhandshake.ID
	c.name = peerhandshake.Name

	svr.addPeer <- c

	return nil
}

func (svr *Server) CheckConn(peers map[NodeID]*Peer, passivePeersCount uint32) error {
	if uint32(len(peers)) >= svr.MaxPeers {
		return errors.New("too many peers")
	}
	if passivePeersCount >= svr.MaxPassivePeers() {
		return errors.New("too many passive peers")
	}
	return nil
}

type blockNode struct {
	node *Node
	blockTime time.Time
}
var defaultBlockTimeout = 20 * time.Minute

func (svr *Server) ScheduleTask() {
	defer svr.waitDown.Done()

	dm := NewDialManager(svr.MaxActivePeers(), svr.BootNodes)
	peers := make(map[NodeID]*Peer)
	taskHasDone := make(chan Task, defaultMaxActiveDail)

	var passivePeersCount uint32 = 0
	var activeTasks []Task
	var taskQueue []Task

	blocknodes := make(map[NodeID]*blockNode)
	cleanBlockTicker := time.NewTicker(defaultBlockTimeout)
	defer cleanBlockTicker.Stop()

	delActiveTask := func(t Task) {
		for i, at := range activeTasks {
			if at == t {
				activeTasks = append(activeTasks[:i], activeTasks[i+1:]...)
			}
		}
	}
	runTasks := func(ts []Task) (rest []Task) {
		i := 0
		for ; uint32(len(activeTasks)) < defaultMaxActiveDail && i < len(ts); i++ {
			t := ts[i]
			go func() {
				log.Printf("perform task %s\n", reflect.TypeOf(t))
				t.Perform(svr)
				taskHasDone <- t
			}()
			activeTasks = append(activeTasks, t)
		}
		return ts[i:]
	}
	scheduleTasks := func() {
		log.Println("schedule tasks")
		taskQueue = runTasks(taskQueue)
		if uint32(len(activeTasks)) < defaultMaxActiveDail {
			newTasks := dm.CreateTasks(peers, blocknodes)
			log.Printf("create %d tasks\n", len(newTasks))
			if len(newTasks) > 0 {
				taskQueue = append(taskQueue, runTasks(newTasks)...)
			}
		}
	}

schedule:
	for {
		scheduleTasks()

		select {
		case <- svr.stopped:
			break schedule
		case t := <- taskHasDone:
			dm.TaskDone(t)
			delActiveTask(t)
		case c := <- svr.addPeer:
			err := svr.CheckConn(peers, passivePeersCount)
			if err == nil {
				p := NewPeer(c)
				peers[p.ID()] = p
				log.Printf("create new peer %s\n", c.id)
				go svr.runPeer(p)

				if c.is(inboundConn) {
					passivePeersCount++
				}
			} else {
				log.Printf("create new peer error: %v\n", err)
			}
		case p := <- svr.delPeer:
			delete(peers, p.ID())
			log.Printf("delete peer %s\n", p.ID())

			if p.TS.is(inboundConn) {
				passivePeersCount--
			}
		case fn := <- svr.peersOps:
			fn(peers)
			svr.peersOpsDone <- struct{}{}
		case node := <- svr.blocknode:
			log.Printf("block node: %s\n", node)
			blocknodes[node.ID] = &blockNode{
				node,
				time.Now(),
			}
		case <- cleanBlockTicker.C:
			now := time.Now()
			for id, blockNode := range blocknodes {
				if now.Sub(blockNode.blockTime) > defaultBlockTimeout {
					delete(blocknodes, id)
				}
			}
		}
	}

	log.Println("out of tcp task loop")

	if svr.ntab != nil {
		svr.ntab.stop()
	}

	for _, p := range peers {
		p.Disconnect(DiscQuitting)
	}

	// wait for peers work down.
	for p := range svr.delPeer {
		delete(peers, p.ID())
	}
}

func (svr *Server) runPeer(p *Peer) {
	err := p.run(svr.ProtoHandler)
	if err != nil {
		log.Println("run peer error: ", err)
	}
	svr.delPeer <- p
}

func (svr *Server) Stop() {
	svr.lock.Lock()
	defer svr.lock.Unlock()

	if !svr.running {
		return
	}

	svr.running = false

	if svr.listener != nil {
		svr.listener.Close()
	}

	if svr.ntab != nil {
		svr.ntab.stop()
	}

	close(svr.stopped)
	svr.waitDown.Wait()
}


// @section Dialer
type NodeDailer struct {
	*net.Dialer
}

func (d *NodeDailer) DailNode(target *Node) (net.Conn, error) {
	addr := net.TCPAddr{
		IP: target.IP,
		Port: int(target.Port),
	}

	return d.Dialer.Dial("tcp", addr.String())
}

// @section Task
type Task interface {
	Perform(svr *Server)
}

type discoverTask struct {
	results []*Node
}
func (t *discoverTask) Perform(svr *Server) {
	var target NodeID
	rand.Read(target[:])
	t.results = svr.ntab.lookup(target)
}

type dialTask struct {
	flag 			connFlag
	target 			*Node
	lastResolved 	time.Time
	duration 		time.Duration
}
func (t *dialTask) Perform(svr *Server) {
	conn, err := svr.Dialer.DailNode(t.target)
	if err != nil {
		log.Printf("dial node %s error: %v\n", t.target, err)
		svr.blocknode <- t.target
		return
	}

	err = svr.SetupConn(conn, dynDialedConn)
	if err != nil {
		log.Printf("setup connect to %s error: %v\n", t.target, err)
		svr.blocknode <- t.target
	}
}

type waitTask struct {
	Duration time.Duration
}
func (t *waitTask) Perform(svr *Server) {
	time.Sleep(t.Duration)
}

// @section DialManager
type DialManager struct {
	maxDials uint32
	dialing map[NodeID]connFlag
	start time.Time
	bootNodes []*Node
	looking bool
	wating bool
	lookResults []*Node
}

func (dm *DialManager) CreateTasks(peers map[NodeID]*Peer, blockList map[NodeID]*blockNode) []Task {
	if dm.start.IsZero() {
		dm.start = time.Now()
	}

	var tasks []Task
	addDailTask := func(flag connFlag, n *Node) bool {
		if _, ok := blockList[n.ID]; ok {
			return false
		}

		if err := dm.checkDial(n, peers); err != nil {
			return false
		}

		dm.dialing[n.ID] = flag
		tasks = append(tasks, &dialTask{
			flag: flag,
			target: n,
		})
		return true
	}

	dials := dm.maxDials
	for _, p := range peers {
		if p.TS.is(dynDialedConn) {
			dials--
		}
	}
	for _, f := range dm.dialing {
		if f.is(dynDialedConn) {
			dials--
		}
	}

	if len(peers) == 0 && len(dm.bootNodes) > 0 && dials > 0 {
		bootNode := dm.bootNodes[0]
		copy(dm.bootNodes, dm.bootNodes[1:])
		dm.bootNodes[len(dm.bootNodes) - 1] = bootNode

		if addDailTask(dynDialedConn, bootNode) {
			dials--
		}
	}

	resultIndex := 0
	for ; resultIndex < len(dm.lookResults) && dials > 0; resultIndex++ {
		if addDailTask(dynDialedConn, dm.lookResults[resultIndex]) {
			dials--
		}
	}
	dm.lookResults = dm.lookResults[resultIndex:]

	if len(dm.lookResults) == 0 && !dm.looking {
		tasks = append(tasks, &discoverTask{})
		dm.looking = true
	}

	if len(tasks) == 0 && !dm.wating {
		tasks = append(tasks, &waitTask{
			Duration: 3 * time.Minute,
		})
		dm.wating = true
	}

	return tasks
}

func (dm *DialManager) TaskDone(t Task) {
	switch t2 := t.(type) {
	case *dialTask:
		delete(dm.dialing, t2.target.ID)
	case *discoverTask:
		dm.looking = false
		dm.lookResults = append(dm.lookResults, t2.results...)
	case *waitTask:
		dm.wating = false
	}
}

func (dm *DialManager) checkDial(n *Node, peers map[NodeID]*Peer) error {
	_, exist := dm.dialing[n.ID];
	if exist {
		return fmt.Errorf("%s is dialing", n)
	}
	if peers[n.ID] != nil {
		return fmt.Errorf("%s has connected", n)
	}

	return nil
}

func NewDialManager(maxDials uint32, bootNodes []*Node) *DialManager {
	return &DialManager{
		maxDials: maxDials,
		bootNodes: copyNodes(bootNodes),	// dm will modify bootNodes
		dialing: make(map[NodeID]connFlag),
	}
}

func copyNodes(nodes []*Node) []*Node {
	cpnodes := make([]*Node, len((nodes)))

	for i, nodep := range nodes {
		node := *nodep
		cpnodes[i] = &node
	}

	return cpnodes
}<|MERGE_RESOLUTION|>--- conflicted
+++ resolved
@@ -11,10 +11,7 @@
 	"crypto/rand"
 	"github.com/vitelabs/go-vite/crypto/ed25519"
 	"reflect"
-<<<<<<< HEAD
-=======
 	"fmt"
->>>>>>> 2a007584
 )
 
 const (
