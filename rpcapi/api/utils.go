--- conflicted
+++ resolved
@@ -172,8 +172,6 @@
 	return db, err
 }
 
-<<<<<<< HEAD
-=======
 func checkTxToAddressAvailable(address types.Address) bool {
 	if !dexTxAvailable {
 		return address != types.AddressDexTrade && address != types.AddressDexFund
@@ -181,14 +179,12 @@
 	return true
 }
 
->>>>>>> ef406b64
 func checkSnapshotValid(latestSb *ledger.SnapshotBlock) error {
 	nowTime := time.Now()
 	if nowTime.Before(latestSb.Timestamp.Add(-10*time.Minute)) || nowTime.After(latestSb.Timestamp.Add(10*time.Minute)) {
 		return IllegalNodeTime
 	}
 	return nil
-<<<<<<< HEAD
 }
 
 func checkTokenIdValid(chain chain.Chain, tokenId *types.TokenTypeId) error {
@@ -202,6 +198,4 @@
 		}
 	}
 	return nil
-=======
->>>>>>> ef406b64
 }