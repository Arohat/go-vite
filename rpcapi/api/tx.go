package api

import (
	"encoding/base64"
	"encoding/hex"
	"errors"
	"fmt"
	"github.com/vitelabs/go-vite/consensus"
	"github.com/vitelabs/go-vite/vite/net"
	"go.uber.org/atomic"
	"math/big"
	"math/rand"
	"time"

	"github.com/vitelabs/go-vite/common/types"
	"github.com/vitelabs/go-vite/crypto/ed25519"
	"github.com/vitelabs/go-vite/generator"
	"github.com/vitelabs/go-vite/ledger"
	"github.com/vitelabs/go-vite/verifier"
	"github.com/vitelabs/go-vite/vite"
	"github.com/vitelabs/go-vite/vm"
	"github.com/vitelabs/go-vite/vm/quota"
	"github.com/vitelabs/go-vite/vm/util"
	"github.com/vitelabs/go-vite/vm_db"
)

type Tx struct {
	vite *vite.Vite
	N    int
	M    int
}

var InitContractAddr = []string{
	"vite_def8c040e89f6039391fc43186c17f4ebb3c9aabf29041591a",
	"vite_156f12ac5a82fd3c4d0296f0c0ad4d6a67201f567eb03dde27",
	"vite_4344ab62d690465dcc93c874cbb82b1a2a3d5f212cac3c5d6a",
	"vite_fd88114af47a8472066714902a77ae7258196e4746ceb43cee",
	"vite_a6b16c36dab69eebe7c51cd18d4b3fdd9420bd849ce50f4858",
	"vite_2bd8bf9a82f1f13fb82c67e48c8999f8137c275df4e9871246",
	"vite_62fdcd39af744eafaa347573d4dffef0f8ecc69e6778d2765b",
	"vite_6170bed1ae72bb03e0e143021fb94226319d22ce0d0a87644c",
	"vite_ab6c0a72ee3b0d0c27a4dc8abaf40b352577100b10e971f1c3",
	"vite_43d9621b116f757c47dac06e2afa18eca5d7d3ae766ef09015",
	"vite_dbefec7ec8073910281a887377ce384aaadb3fd69ec19928be",
	"vite_b5a31ca076eb40987aea864c088aa545c312799a3035c177c5",
	"vite_c828227bc479ff81542b118e20a103ddc7c9dcb7886d6900c3",
	"vite_9d4243aa885991352ddf300ba059fee4eb4f1506bc0b0c7185",
	"vite_8274113499ad56e7e76d7a98b5d0b6ed3f074792ed650f661f",
	"vite_39e414329ba310e8f73d967ef396b8ed0bced14a4a18278205",
	"vite_f80f66f3aae027704d27c4935c941d7729210813053d3e0992",
	"vite_70db980fd8d339191a90cbde2c9dd238da93b1196d197e965b",
	"vite_4c6f327f2d743a244d21fad68cf654e76daffb34a04379284d",
	"vite_009d03a59f174e6d66bc3d282a923172a01de49c6ea8adc0e0",
	"vite_ddf2e87c66a1ced6c6536786f70f7d9c5e5af9e5e2f872067f",
	"vite_83715dc00c95a80de381f90d622a4ad44c486192a978049969",
	"vite_f3a0045ed3d849ea784af1d675d8128618674a591cb525a5f4",
	"vite_6a6189f14888792f5ef6eb7a8f884456bc693f4093fe4275c7",
	"vite_e06da81b4ee318ddafb87251f9f0ff7b1070f597c9e4c81775",
	"vite_9a3a2b8cfc12404b5bd05cb91b9c69c67d7f42d11dd8ff1c46",
	"vite_08ac3f733ffd8a414773bd06b0e0912b90d6411a3f70e6a6b1",
	"vite_5a9b248b0c854dc3ce4236e74102f3d2e2785f561c5140af5a",
	"vite_7ed6e706b7952fda2120d735ad2725ee0fc5dc41acd8e3e6e3",
	"vite_8733f708d428429e999d7ee25208d92102abe60b9ff02bfbaa",
	"vite_63ff2ef50dde59eb750446281f455471425cb0a9eaddca46a7",
	"vite_6e7eb342ed8d991ee623d1c7341adc78900214e9c63fc4aaaf",
	"vite_06c64d43e6e52e113eeff3273a24097d816ffc2abf23686218",
	"vite_979aaa04ba50e47e00d7bd7d4dbe09541792f1bb3f33b5a9d0",
	"vite_c0651bf6d49296d573af28c3f2aedfe30097db6b7ed92c1681",
	"vite_11c223edb933fd5c03955d53b5d3a84af64fba2c7a71674a19",
	"vite_fcc16dd08fa8df076c968df7cfd2adbe8206c10133f365ac42",
	"vite_a8ecac899469eed596bcdb32c7f7de0f81208f2537c1a7e125",
	"vite_e84b1d27a1d8e823b9184471804d44e4b7fc553f80c98918e6",
	"vite_d3e62898d5301f1410fa503fdec17e8ab02c4e7545177e9373",
	"vite_13b5e5ef0096947c0e7c770114a52ae9fc2c13867875d919ea",
	"vite_f805ec6425f0e88fc739a2cce8b36b0eaa1aaf8d247ad2bd60",
	"vite_313e4e9d8f1b825c5b16bdc2bd774f4831e92a3ea720a95503",
	"vite_e277a6c17a51b297800681216fdb78aa658d1cc271556246c5",
	"vite_3d68690d46f282ac7d6056257394fe3f9580f2dfece8a8ceb8",
	"vite_0623bf1f556e9516b9cc687eda29b4c5647b1c3f9a86f13c83",
	"vite_b75ffd7c7676abf3aa0b77af552134e149bb639abf44f1e345",
	"vite_93764c516ea055d5f5c75bc2e45c955f0420bdda60809841e0",
	"vite_1dd604fc3a0c24cf042ff31ce3b1a1d469719fab1c8ea85f27",
	"vite_4f0334ed66bb16e58f14cec3d56b3fd2b18a75594ac5ee51fb",
	"vite_2161aaf7c00a7393222e50a51bd3805b3ec1b935a3bcd7a075",
	"vite_08db30b61b00ebc9ee136967bf8cfc90fda4be8e78c16cdf5f",
	"vite_bcae9d01f5e96204f7f023ce92cae99b2317fe03690d703e30",
	"vite_f99061eda91d9d6faa5c6992f6ab99b31bdc44772028c8092c",
	"vite_814469298eda9857d11181fd84d773f4d3faab48e386cc9433",
	"vite_1943fc17b6a13208912ce3d37c7cc3a549f476ed4d07363c4c",
	"vite_6cef941d141a4c3d6dca84ddf2f3bbc9bb525fef96c84fc687",
	"vite_3bfb9884ff2051b78e219ccadbd3d4be0291461e3b40ceac02",
	"vite_17ae97b13d47d658dec2d6ed4ef9fc2b0ea59ae43f388f638f",
	"vite_f850aa81f2cc8ca561bb24de0a01f92aadc9c97ed46aec4729",
	"vite_6aaa32fccd9e52f9515431fd6f9e1e32d1dbb592c5c2e1213a",
	"vite_36ab4797d72d181bd9ca5bc70bfe73f2fd8dce8c342516736e",
	"vite_4b4ffefea8281d1816340a8e652786140efcbb136ecc1aedc1",
	"vite_83d0acf77da011a8e490cbbb0de7f42b2ba40f2da611fc7ab5",
	"vite_6d47ae037e7ea28b00ea39682de4d11dff95cbb5d15b7b9206",
	"vite_077a6e2a47a124d46dccc445c063e988361ef301ee05b6532f",
	"vite_dd6f7327485d08c2e94a7980a0d7dcb0ea6fadc36c41b9e0dd",
	"vite_6a02ce6060052eb3bf461bb1181acdaf2cdf815d69eb018eda",
	"vite_d84f286877ad18f01342081b40d1fb67fa8d1135217a896df1",
	"vite_fe4db81af9f75178adc606fcabc04b9261f2ce2482d07a3a97",
	"vite_43ab250ace3b8d51ec44204124fe77e342b279b5af2675f427",
	"vite_f7689b1753309191ee8010e3ab73d172e9414b52b961c5f808",
	"vite_8f9823436f1768527e310eb437b0b0663b5b14bf1dde213d67",
	"vite_7860810f4f01e591e96b977b526ea38c05ca9ed1458c5aa7c9",
	"vite_73a788abd33a9b88d28feb398164067d260058b15e1cb1cd48",
	"vite_aeb8a64183cd2cfb22174487d50b4b2d450382608a0a969d23",
	"vite_3794a275a039dca0e9c23295157c10479ece24e8ffcea52107",
	"vite_b519618aad01af6b932666d04d392382dbe76b3b9b8ccb2beb",
	"vite_51dc7d994b0815e2a234ae97a455589d1d9addfdd74b1c5a5f",
	"vite_8d3b868ae9cae1c1c757f2e05e2e66684b907e3e85ed909997",
	"vite_83a9bd967aac6a922d865d6c6851fe2182d1117e9719b265fa",
	"vite_3a2be49a956932ccf961d2f1ebd49503f829292cf063a6be37",
	"vite_aeac4c06dc91251fe5539a20f990c582820706b3ca1c78ac6d",
	"vite_9d1cc38e50a8c8548c1d437ef2436a268556161dfd690f890c",
	"vite_3fd92d0f943179e16c5c6262c49f92ee0c5c0b424cad86d65f",
	"vite_8a04a78e5beae8601d1c7dd0021fa08c7d110471ffc6816181",
	"vite_308bbe7023599d578185318e38caccd9bbbf5cc4ed014ba31b",
	"vite_b2fe7aabcfe443ce00a5bfcc0e8a0a0f6d43899627493ba177",
	"vite_1ac42299338661ab8ff6d446954ef00ff8e45929aa842ff9ab",
	"vite_ba531176a1c3aa866f2d35b25a1e16d8d434377ea65637a5b2",
	"vite_44a27a6048ba8ae0ba0000dd5a4b5de37f427940f53a1a501a",
	"vite_f3c95e89321932ebd0f68daec632da721e7a899171f95cb81f",
	"vite_dd87ef206aa2e8988d2595b79fb41543019f7e5826a90d755e",
	"vite_7a71a5acd055b1f82d705ccffd112e05b3afdf4d2f95c9e1ea",
	"vite_88f5e223a569afc3795e438d4811bc1bbc7cafcb538d7d3b3b",
	"vite_721dc08100b11853a449d03d1fde683c508ef20ca665bd0f04",
	"vite_556813733e3a097104ae007f30df6ec3a620e5ec46dce4a86a",
	"vite_cf00e3d419c0c8bd38c5d389d98174b1e93db75109dd1aa409",
	"vite_75eb7e77c1ad8fac45a0f122ccca436473dc2bdfcd27650917",
	"vite_39f6e2e65101ec67f83eabcf8614b06ce50dc900715228570a",
}

func NewTxApi(vite *vite.Vite) *Tx {
	tx := &Tx{
		vite: vite,
		N:    0,
<<<<<<< HEAD
=======
		M:    1,
>>>>>>> ef7a1971
	}
	if vite.Producer() == nil {
		return tx
	}
	coinbase := vite.Producer().GetCoinBase()

	manager, err := vite.WalletManager().GetEntropyStoreManager(coinbase.String())
	if err != nil {
		panic(err)
	}

	var fromAddrs []types.Address
	var fromHexPrivKeys []string

	{
		for i := uint32(0); i < uint32(5); i++ {
			_, key, err := manager.DeriveForIndexPath(i)
			if err != nil {
				panic(err)
			}
			binKey, err := key.PrivateKey()
			if err != nil {
				panic(err)
			}

			pubKey, err := key.PublicKey()
			if err != nil {
				panic(err)
			}

			address, err := key.Address()
			if err != nil {
				panic(err)
			}

			fmt.Printf("%s hex public key:%s\n", address, hex.EncodeToString(pubKey))

			hexKey := hex.EncodeToString(binKey)
			fromHexPrivKeys = append(fromHexPrivKeys, hexKey)
			fromAddrs = append(fromAddrs, *address)

		}
	}

	toAddr := types.AddressConsensusGroup
	amount := string("0")

	ss := []string{
		"/cF/JQAAAAAAAAAAAAAAAAAAAAAAAAAAAAAAAAAAAAAAAAABAAAAAAAAAAAAAAAAAAAAAAAAAAAAAAAAAAAAAAAAAEAAAAAAAAAAAAAAAAAAAAAAAAAAAAAAAAAAAAAAAAAAAnMxAAAAAAAAAAAAAAAAAAAAAAAAAAAAAAAAAAAAAAAA",
		"/cF/JQAAAAAAAAAAAAAAAAAAAAAAAAAAAAAAAAAAAAAAAAABAAAAAAAAAAAAAAAAAAAAAAAAAAAAAAAAAAAAAAAAAEAAAAAAAAAAAAAAAAAAAAAAAAAAAAAAAAAAAAAAAAAAAnMyAAAAAAAAAAAAAAAAAAAAAAAAAAAAAAAAAAAAAAAA",
		"/cF/JQAAAAAAAAAAAAAAAAAAAAAAAAAAAAAAAAAAAAAAAAABAAAAAAAAAAAAAAAAAAAAAAAAAAAAAAAAAAAAAAAAAEAAAAAAAAAAAAAAAAAAAAAAAAAAAAAAAAAAAAAAAAAAAnMzAAAAAAAAAAAAAAAAAAAAAAAAAAAAAAAAAAAAAAAA",
		"/cF/JQAAAAAAAAAAAAAAAAAAAAAAAAAAAAAAAAAAAAAAAAABAAAAAAAAAAAAAAAAAAAAAAAAAAAAAAAAAAAAAAAAAEAAAAAAAAAAAAAAAAAAAAAAAAAAAAAAAAAAAAAAAAAAAnM0AAAAAAAAAAAAAAAAAAAAAAAAAAAAAAAAAAAAAAAA",
		"/cF/JQAAAAAAAAAAAAAAAAAAAAAAAAAAAAAAAAAAAAAAAAABAAAAAAAAAAAAAAAAAAAAAAAAAAAAAAAAAAAAAAAAAEAAAAAAAAAAAAAAAAAAAAAAAAAAAAAAAAAAAAAAAAAAAnM1AAAAAAAAAAAAAAAAAAAAAAAAAAAAAAAAAAAAAAAA",
	}
	var datas [][]byte
	for _, v := range ss {
		byts, err := base64.StdEncoding.DecodeString(v)
		if err != nil {
			panic(err)
		}
		datas = append(datas, byts)
	}

	num := atomic.NewUint32(0)

	vite.Consensus().Subscribe(types.SNAPSHOT_GID, "api-auto-send", nil, func(e consensus.Event) {

		if num.Load() > 0 {
			fmt.Printf("something is loading[return].%s\n", time.Now())
			return
		}
		num.Add(1)
		defer num.Sub(1)
		snapshotBlock := vite.Chain().GetLatestSnapshotBlock()
		if snapshotBlock.Height < 10 {
			fmt.Println("latest height must >= 10.")
			return
		}

		state := vite.Net().Status().State
		if state != net.SyncDone {
			fmt.Printf("sync state: %s \n", state)
			return
		}

		for i := 0; i < tx.N; i++ {
			for k, v := range fromAddrs {
				addr := v
				key := fromHexPrivKeys[k]

				block, err := tx.SendTxWithPrivateKey(SendTxWithPrivateKeyParam{
					SelfAddr:     &addr,
					ToAddr:       &toAddr,
					TokenTypeId:  ledger.ViteTokenId,
					PrivateKey:   &key,
					Amount:       &amount,
					Data:         datas[rand.Intn(len(datas))],
					Difficulty:   nil,
					PreBlockHash: nil,
					BlockType:    2,
				})
				if err != nil {
					log.Error(fmt.Sprintf("send block err:%v\n", err))
					return
				} else {
					log.Info(fmt.Sprintf("send block:%s,%s,%s\n", block.AccountAddress, block.Height, block.Hash))
				}
			}

		}

		for i := 0; i < tx.M; i++ {
			for k, v := range fromAddrs {
				addr := v
				key := fromHexPrivKeys[k]

				mToAddr := types.HexToAddressPanic(InitContractAddr[rand.Intn(len(InitContractAddr))])
				block, err := tx.SendTxWithPrivateKey(SendTxWithPrivateKeyParam{
					SelfAddr:     &addr,
					ToAddr:       &mToAddr,
					TokenTypeId:  ledger.ViteTokenId,
					PrivateKey:   &key,
					Amount:       &amount,
					Difficulty:   nil,
					PreBlockHash: nil,
					BlockType:    2,
				})
				if err != nil {
					log.Error(fmt.Sprintf("send block err:%v\n", err))
					return
				} else {
					log.Info(fmt.Sprintf("send block:%s,%s,%s\n", block.AccountAddress, block.Height, block.Hash))
				}
			}
		}
	})

	return tx
}

func (t *Tx) UpdateBenchMark(cnt int) (int, error) {
	t.N = cnt
	return t.N, nil
}

func (t Tx) SendRawTx(block *AccountBlock) error {
	log.Info("SendRawTx")
	if block == nil {
		return errors.New("empty block")
	}
	lb, err := block.RpcToLedgerBlock()
	if err != nil {
		return err
	}

	latestSb := t.vite.Chain().GetLatestSnapshotBlock()
	if latestSb == nil {
		return errors.New("failed to get latest snapshotBlock")
	}
	nowTime := time.Now()
	if nowTime.Before(latestSb.Timestamp.Add(-10*time.Minute)) || nowTime.After(latestSb.Timestamp.Add(10*time.Minute)) {
		return IllegalNodeTime
	}

	v := verifier.NewVerifier(nil, verifier.NewAccountVerifier(t.vite.Chain(), t.vite.Consensus()))
	result, err := v.VerifyRPCAccBlock(lb, &latestSb.Hash)
	if err != nil {
		return err
	}

	if result != nil {
		return t.vite.Pool().AddDirectAccountBlock(result.AccountBlock.AccountAddress, result)
	} else {
		return errors.New("generator gen an empty block")
	}
	return nil
}

func (t Tx) SendTxWithPrivateKey(param SendTxWithPrivateKeyParam) (*AccountBlock, error) {

	if param.Amount == nil {
		return nil, errors.New("amount is nil")
	}

	if param.SelfAddr == nil {
		return nil, errors.New("selfAddr is nil")
	}

	if param.ToAddr == nil && param.BlockType != ledger.BlockTypeSendCreate {
		return nil, errors.New("toAddr is nil")
	}

	if param.PrivateKey == nil {
		return nil, errors.New("privateKey is nil")
	}

	var d *big.Int = nil
	if param.Difficulty != nil {
		t, ok := new(big.Int).SetString(*param.Difficulty, 10)
		if !ok {
			return nil, ErrStrToBigInt
		}
		d = t
	}

	amount, ok := new(big.Int).SetString(*param.Amount, 10)
	if !ok {
		return nil, ErrStrToBigInt
	}

	var blockType byte
	if param.BlockType > 0 {
		blockType = param.BlockType
	} else {
		blockType = ledger.BlockTypeSendCall
	}

	msg := &generator.IncomingMessage{
		BlockType:      blockType,
		AccountAddress: *param.SelfAddr,
		ToAddress:      param.ToAddr,
		TokenId:        &param.TokenTypeId,
		Amount:         amount,
		Fee:            nil,
		Data:           param.Data,
		Difficulty:     d,
	}

	addrState, err := generator.GetAddressStateForGenerator(t.vite.Chain(), &msg.AccountAddress)
	if err != nil || addrState == nil {
		return nil, errors.New(fmt.Sprintf("failed to get addr state for generator, err:%v", err))
	}
	g, e := generator.NewGenerator(t.vite.Chain(), t.vite.Consensus(), msg.AccountAddress, addrState.LatestSnapshotHash, addrState.LatestAccountHash)
	if e != nil {
		return nil, e
	}
	result, e := g.GenerateWithMessage(msg, &msg.AccountAddress, func(addr types.Address, data []byte) (signedData, pubkey []byte, err error) {
		var privkey ed25519.PrivateKey
		privkey, e := ed25519.HexToPrivateKey(*param.PrivateKey)
		if e != nil {
			return nil, nil, e
		}
		signData := ed25519.Sign(privkey, data)
		pubkey = privkey.PubByte()
		return signData, pubkey, nil
	})
	if e != nil {
		return nil, e
	}
	if result.Err != nil {
		return nil, result.Err
	}
	if result.VMBlock != nil {
		if err := t.vite.Pool().AddDirectAccountBlock(msg.AccountAddress, result.VMBlock); err != nil {
			return nil, err
		}
		return ledgerToRpcBlock(t.vite.Chain(), result.VMBlock.AccountBlock)
	} else {
		return nil, errors.New("generator gen an empty block")
	}
}

type SendTxWithPrivateKeyParam struct {
	SelfAddr     *types.Address    `json:"selfAddr"`
	ToAddr       *types.Address    `json:"toAddr"`
	TokenTypeId  types.TokenTypeId `json:"tokenTypeId"`
	PrivateKey   *string           `json:"privateKey"` //hex16
	Amount       *string           `json:"amount"`
	Data         []byte            `json:"data"` //base64
	Difficulty   *string           `json:"difficulty,omitempty"`
	PreBlockHash *types.Hash       `json:"preBlockHash,omitempty"`
	BlockType    byte              `json:"blockType"`
}

type CalcPoWDifficultyParam struct {
	SelfAddr types.Address `json:"selfAddr"`
	PrevHash types.Hash    `json:"prevHash"`

	BlockType byte           `json:"blockType"`
	ToAddr    *types.Address `json:"toAddr"`
	Data      []byte         `json:"data"`

	UsePledgeQuota bool `json:"usePledgeQuota"`
}

type CalcPoWDifficultyResult struct {
	QuotaRequired uint64 `json:"quota"`
	Difficulty    string `json:"difficulty"`
}

func (t Tx) CalcPoWDifficulty(param CalcPoWDifficultyParam) (result *CalcPoWDifficultyResult, err error) {
	latestBlock, err := t.vite.Chain().GetLatestAccountBlock(param.SelfAddr)
	if err != nil {
		return nil, err
	}
	if (latestBlock == nil && !param.PrevHash.IsZero()) ||
		(latestBlock != nil && latestBlock.Hash != param.PrevHash) {
		return nil, util.ErrChainForked
	}
	// get quota required
	block := &ledger.AccountBlock{
		BlockType:      param.BlockType,
		AccountAddress: param.SelfAddr,
		PrevHash:       param.PrevHash,
		Data:           param.Data,
	}
	if param.ToAddr != nil {
		block.ToAddress = *param.ToAddr
	} else if param.BlockType == ledger.BlockTypeSendCall {
		return nil, errors.New("toAddr is nil")
	}
	sb := t.vite.Chain().GetLatestSnapshotBlock()
	db, err := vm_db.NewVmDb(t.vite.Chain(), &param.SelfAddr, &sb.Hash, &param.PrevHash)
	if err != nil {
		return nil, err
	}
	quotaRequired, err := vm.GasRequiredForBlock(db, block)
	if err != nil {
		return nil, err
	}

	// get current quota
	var pledgeAmount *big.Int
	var q types.Quota
	if param.UsePledgeQuota {
		pledgeAmount, err = t.vite.Chain().GetPledgeBeneficialAmount(param.SelfAddr)
		if err != nil {
			return nil, err
		}
		q, err := quota.GetPledgeQuota(db, param.SelfAddr, pledgeAmount)
		if err != nil {
			return nil, err
		}
		if q.Current() >= quotaRequired {
			return &CalcPoWDifficultyResult{quotaRequired, ""}, nil
		}
	} else {
		pledgeAmount = big.NewInt(0)
		q = types.NewQuota(0, 0, 0, 0)
	}
	// calc difficulty if current quota is not enough
	canPoW, err := quota.CanPoW(db, block.AccountAddress)
	if err != nil {
		return nil, err
	}
	if !canPoW {
		return nil, util.ErrCalcPoWTwice
	}
	d, err := quota.CalcPoWDifficulty(quotaRequired, q)
	if err != nil {
		return nil, err
	}
	return &CalcPoWDifficultyResult{quotaRequired, d.String()}, nil
}<|MERGE_RESOLUTION|>--- conflicted
+++ resolved
@@ -5,12 +5,13 @@
 	"encoding/hex"
 	"errors"
 	"fmt"
+	"math/big"
+	"math/rand"
+	"time"
+
 	"github.com/vitelabs/go-vite/consensus"
 	"github.com/vitelabs/go-vite/vite/net"
 	"go.uber.org/atomic"
-	"math/big"
-	"math/rand"
-	"time"
 
 	"github.com/vitelabs/go-vite/common/types"
 	"github.com/vitelabs/go-vite/crypto/ed25519"
@@ -137,10 +138,7 @@
 	tx := &Tx{
 		vite: vite,
 		N:    0,
-<<<<<<< HEAD
-=======
 		M:    1,
->>>>>>> ef7a1971
 	}
 	if vite.Producer() == nil {
 		return tx
