package api

import (
	"encoding/base64"
	"encoding/hex"
	"errors"
<<<<<<< HEAD
	"math/big"
	"time"

	"github.com/vitelabs/go-vite/chain"
	"github.com/vitelabs/go-vite/common/helper"
=======
	"fmt"
	"math/big"
	"math/rand"
	"time"

>>>>>>> 88034756
	"github.com/vitelabs/go-vite/common/types"
	"github.com/vitelabs/go-vite/consensus"
	"github.com/vitelabs/go-vite/crypto/ed25519"
	"github.com/vitelabs/go-vite/generator"
	"github.com/vitelabs/go-vite/ledger"
	"github.com/vitelabs/go-vite/verifier"
	"github.com/vitelabs/go-vite/vite"
<<<<<<< HEAD
	"github.com/vitelabs/go-vite/vm"
	"github.com/vitelabs/go-vite/vm/contracts/abi"
	"github.com/vitelabs/go-vite/vm/quota"
	"github.com/vitelabs/go-vite/vm/util"
	"github.com/vitelabs/go-vite/vm_context"
=======
	"github.com/vitelabs/go-vite/vite/net"
	"github.com/vitelabs/go-vite/vm"
	"github.com/vitelabs/go-vite/vm/quota"
	"github.com/vitelabs/go-vite/vm/util"
	"github.com/vitelabs/go-vite/vm_db"
	"go.uber.org/atomic"
>>>>>>> 88034756
)

type Tx struct {
	vite   *vite.Vite
	autoTx bool
}

func NewTxApi(vite *vite.Vite) *Tx {
	tx := &Tx{
		vite:   vite,
		autoTx: false,
	}
	tx.autoSend()
	return tx
}

func (t Tx) SendRawTx(block *AccountBlock) error {
	log.Info("SendRawTx")
	if block == nil {
		return errors.New("empty block")
	}
	lb, err := block.RpcToLedgerBlock()
	if err != nil {
		return err
	}

	latestSb := t.vite.Chain().GetLatestSnapshotBlock()
	if latestSb == nil {
		return errors.New("failed to get latest snapshotBlock")
	}
	nowTime := time.Now()
	if nowTime.Before(latestSb.Timestamp.Add(-10*time.Minute)) || nowTime.After(latestSb.Timestamp.Add(10*time.Minute)) {
		return IllegalNodeTime
	}

	v := verifier.NewVerifier(nil, verifier.NewAccountVerifier(t.vite.Chain(), t.vite.Consensus()))
	err = v.VerifyNetAb(lb)
	if err != nil {
		return err
	}
	result, err := v.VerifyRPCAccBlock(lb, &latestSb.Hash)
	if err != nil {
		return err
	}

	if result != nil {
		return t.vite.Pool().AddDirectAccountBlock(result.AccountBlock.AccountAddress, result)
	} else {
		return errors.New("generator gen an empty block")
	}
}

func (t Tx) SendTxWithPrivateKey(param SendTxWithPrivateKeyParam) (*AccountBlock, error) {

	if param.Amount == nil {
		return nil, errors.New("amount is nil")
	}

	if param.SelfAddr == nil {
		return nil, errors.New("selfAddr is nil")
	}

	if param.ToAddr == nil && param.BlockType != ledger.BlockTypeSendCreate {
		return nil, errors.New("toAddr is nil")
	}

	if param.PrivateKey == nil {
		return nil, errors.New("privateKey is nil")
	}

	var d *big.Int = nil
	if param.Difficulty != nil {
		t, ok := new(big.Int).SetString(*param.Difficulty, 10)
		if !ok {
			return nil, ErrStrToBigInt
		}
		d = t
	}

	amount, ok := new(big.Int).SetString(*param.Amount, 10)
	if !ok {
		return nil, ErrStrToBigInt
	}

	var blockType byte
	if param.BlockType > 0 {
		blockType = param.BlockType
	} else {
		blockType = ledger.BlockTypeSendCall
	}

	msg := &generator.IncomingMessage{
		BlockType:      blockType,
		AccountAddress: *param.SelfAddr,
		ToAddress:      param.ToAddr,
		TokenId:        &param.TokenTypeId,
		Amount:         amount,
		Fee:            nil,
		Data:           param.Data,
		Difficulty:     d,
	}

	addrState, err := generator.GetAddressStateForGenerator(t.vite.Chain(), &msg.AccountAddress)
	if err != nil || addrState == nil {
		return nil, errors.New(fmt.Sprintf("failed to get addr state for generator, err:%v", err))
	}
	g, e := generator.NewGenerator(t.vite.Chain(), t.vite.Consensus(), msg.AccountAddress, addrState.LatestSnapshotHash, addrState.LatestAccountHash)
	if e != nil {
		return nil, e
	}
	result, e := g.GenerateWithMessage(msg, &msg.AccountAddress, func(addr types.Address, data []byte) (signedData, pubkey []byte, err error) {
		var privkey ed25519.PrivateKey
		privkey, e := ed25519.HexToPrivateKey(*param.PrivateKey)
		if e != nil {
			return nil, nil, e
		}
		signData := ed25519.Sign(privkey, data)
		pubkey = privkey.PubByte()
		return signData, pubkey, nil
	})
	if e != nil {
		return nil, e
	}
	if result.Err != nil {
		return nil, result.Err
	}
	if result.VMBlock != nil {
		if err := t.vite.Pool().AddDirectAccountBlock(msg.AccountAddress, result.VMBlock); err != nil {
			return nil, err
		}
		return ledgerToRpcBlock(t.vite.Chain(), result.VMBlock.AccountBlock)
	} else {
		return nil, errors.New("generator gen an empty block")
	}
}

type SendTxWithPrivateKeyParam struct {
	SelfAddr     *types.Address    `json:"selfAddr"`
	ToAddr       *types.Address    `json:"toAddr"`
	TokenTypeId  types.TokenTypeId `json:"tokenTypeId"`
	PrivateKey   *string           `json:"privateKey"` //hex16
	Amount       *string           `json:"amount"`
	Data         []byte            `json:"data"` //base64
	Difficulty   *string           `json:"difficulty,omitempty"`
	PreBlockHash *types.Hash       `json:"preBlockHash,omitempty"`
	BlockType    byte              `json:"blockType"`
}

type CalcPoWDifficultyParam struct {
	SelfAddr types.Address `json:"selfAddr"`
	PrevHash types.Hash    `json:"prevHash"`

	BlockType byte           `json:"blockType"`
	ToAddr    *types.Address `json:"toAddr"`
	Data      []byte         `json:"data"`

	UsePledgeQuota bool `json:"usePledgeQuota"`
}

type CalcPoWDifficultyResult struct {
	QuotaRequired uint64 `json:"quota"`
	Difficulty    string `json:"difficulty"`
}

func (t Tx) CalcPoWDifficulty(param CalcPoWDifficultyParam) (result *CalcPoWDifficultyResult, err error) {
	latestBlock, err := t.vite.Chain().GetLatestAccountBlock(param.SelfAddr)
	if err != nil {
		return nil, err
	}
	if (latestBlock == nil && !param.PrevHash.IsZero()) ||
		(latestBlock != nil && latestBlock.Hash != param.PrevHash) {
		return nil, util.ErrChainForked
	}
	// get quota required
	block := &ledger.AccountBlock{
		BlockType:      param.BlockType,
		AccountAddress: param.SelfAddr,
		PrevHash:       param.PrevHash,
		Data:           param.Data,
	}
	if param.ToAddr != nil {
		block.ToAddress = *param.ToAddr
	} else if param.BlockType == ledger.BlockTypeSendCall {
		return nil, errors.New("toAddr is nil")
	}
	sb := t.vite.Chain().GetLatestSnapshotBlock()
	db, err := vm_db.NewVmDb(t.vite.Chain(), &param.SelfAddr, &sb.Hash, &param.PrevHash)
	if err != nil {
		return nil, err
	}
	quotaRequired, err := vm.GasRequiredForBlock(db, block)
	if err != nil {
		return nil, err
	}

	// get current quota
	var pledgeAmount *big.Int
	var q types.Quota
	if param.UsePledgeQuota {
		pledgeAmount, err = t.vite.Chain().GetPledgeBeneficialAmount(param.SelfAddr)
		if err != nil {
			return nil, err
		}
		q, err := quota.GetPledgeQuota(db, param.SelfAddr, pledgeAmount)
		if err != nil {
			return nil, err
		}
		if q.Current() >= quotaRequired {
			return &CalcPoWDifficultyResult{quotaRequired, ""}, nil
		}
	} else {
		pledgeAmount = big.NewInt(0)
		q = types.NewQuota(0, 0, 0, 0, false)
	}
	// calc difficulty if current quota is not enough
	canPoW, err := quota.CanPoW(db, block.AccountAddress)
	if err != nil {
		return nil, err
	}
	if !canPoW {
		return nil, util.ErrCalcPoWTwice
	}
	d, err := quota.CalcPoWDifficulty(quotaRequired, q)
	if err != nil {
		return nil, err
	}
	return &CalcPoWDifficultyResult{quotaRequired, d.String()}, nil
}

func (tx Tx) autoSend() {
	if !tx.autoTx {
		return
	}
	var InitContractAddr = []string{
		"vite_def8c040e89f6039391fc43186c17f4ebb3c9aabf29041591a",
		"vite_156f12ac5a82fd3c4d0296f0c0ad4d6a67201f567eb03dde27",
		"vite_4344ab62d690465dcc93c874cbb82b1a2a3d5f212cac3c5d6a",
		"vite_fd88114af47a8472066714902a77ae7258196e4746ceb43cee",
		"vite_a6b16c36dab69eebe7c51cd18d4b3fdd9420bd849ce50f4858",
		"vite_2bd8bf9a82f1f13fb82c67e48c8999f8137c275df4e9871246",
		"vite_62fdcd39af744eafaa347573d4dffef0f8ecc69e6778d2765b",
		"vite_6170bed1ae72bb03e0e143021fb94226319d22ce0d0a87644c",
		"vite_ab6c0a72ee3b0d0c27a4dc8abaf40b352577100b10e971f1c3",
		"vite_43d9621b116f757c47dac06e2afa18eca5d7d3ae766ef09015",
		"vite_dbefec7ec8073910281a887377ce384aaadb3fd69ec19928be",
		"vite_b5a31ca076eb40987aea864c088aa545c312799a3035c177c5",
		"vite_c828227bc479ff81542b118e20a103ddc7c9dcb7886d6900c3",
		"vite_9d4243aa885991352ddf300ba059fee4eb4f1506bc0b0c7185",
		"vite_8274113499ad56e7e76d7a98b5d0b6ed3f074792ed650f661f",
		"vite_39e414329ba310e8f73d967ef396b8ed0bced14a4a18278205",
		"vite_f80f66f3aae027704d27c4935c941d7729210813053d3e0992",
		"vite_70db980fd8d339191a90cbde2c9dd238da93b1196d197e965b",
		"vite_4c6f327f2d743a244d21fad68cf654e76daffb34a04379284d",
		"vite_009d03a59f174e6d66bc3d282a923172a01de49c6ea8adc0e0",
		"vite_ddf2e87c66a1ced6c6536786f70f7d9c5e5af9e5e2f872067f",
		"vite_83715dc00c95a80de381f90d622a4ad44c486192a978049969",
		"vite_f3a0045ed3d849ea784af1d675d8128618674a591cb525a5f4",
		"vite_6a6189f14888792f5ef6eb7a8f884456bc693f4093fe4275c7",
		"vite_e06da81b4ee318ddafb87251f9f0ff7b1070f597c9e4c81775",
		"vite_9a3a2b8cfc12404b5bd05cb91b9c69c67d7f42d11dd8ff1c46",
		"vite_08ac3f733ffd8a414773bd06b0e0912b90d6411a3f70e6a6b1",
		"vite_5a9b248b0c854dc3ce4236e74102f3d2e2785f561c5140af5a",
		"vite_7ed6e706b7952fda2120d735ad2725ee0fc5dc41acd8e3e6e3",
		"vite_8733f708d428429e999d7ee25208d92102abe60b9ff02bfbaa",
		"vite_63ff2ef50dde59eb750446281f455471425cb0a9eaddca46a7",
		"vite_6e7eb342ed8d991ee623d1c7341adc78900214e9c63fc4aaaf",
		"vite_06c64d43e6e52e113eeff3273a24097d816ffc2abf23686218",
		"vite_979aaa04ba50e47e00d7bd7d4dbe09541792f1bb3f33b5a9d0",
		"vite_c0651bf6d49296d573af28c3f2aedfe30097db6b7ed92c1681",
		"vite_11c223edb933fd5c03955d53b5d3a84af64fba2c7a71674a19",
		"vite_fcc16dd08fa8df076c968df7cfd2adbe8206c10133f365ac42",
		"vite_a8ecac899469eed596bcdb32c7f7de0f81208f2537c1a7e125",
		"vite_e84b1d27a1d8e823b9184471804d44e4b7fc553f80c98918e6",
		"vite_d3e62898d5301f1410fa503fdec17e8ab02c4e7545177e9373",
		"vite_13b5e5ef0096947c0e7c770114a52ae9fc2c13867875d919ea",
		"vite_f805ec6425f0e88fc739a2cce8b36b0eaa1aaf8d247ad2bd60",
		"vite_313e4e9d8f1b825c5b16bdc2bd774f4831e92a3ea720a95503",
		"vite_e277a6c17a51b297800681216fdb78aa658d1cc271556246c5",
		"vite_3d68690d46f282ac7d6056257394fe3f9580f2dfece8a8ceb8",
		"vite_0623bf1f556e9516b9cc687eda29b4c5647b1c3f9a86f13c83",
		"vite_b75ffd7c7676abf3aa0b77af552134e149bb639abf44f1e345",
		"vite_93764c516ea055d5f5c75bc2e45c955f0420bdda60809841e0",
		"vite_1dd604fc3a0c24cf042ff31ce3b1a1d469719fab1c8ea85f27",
		"vite_4f0334ed66bb16e58f14cec3d56b3fd2b18a75594ac5ee51fb",
		"vite_2161aaf7c00a7393222e50a51bd3805b3ec1b935a3bcd7a075",
		"vite_08db30b61b00ebc9ee136967bf8cfc90fda4be8e78c16cdf5f",
		"vite_bcae9d01f5e96204f7f023ce92cae99b2317fe03690d703e30",
		"vite_f99061eda91d9d6faa5c6992f6ab99b31bdc44772028c8092c",
		"vite_814469298eda9857d11181fd84d773f4d3faab48e386cc9433",
		"vite_1943fc17b6a13208912ce3d37c7cc3a549f476ed4d07363c4c",
		"vite_6cef941d141a4c3d6dca84ddf2f3bbc9bb525fef96c84fc687",
		"vite_3bfb9884ff2051b78e219ccadbd3d4be0291461e3b40ceac02",
		"vite_17ae97b13d47d658dec2d6ed4ef9fc2b0ea59ae43f388f638f",
		"vite_f850aa81f2cc8ca561bb24de0a01f92aadc9c97ed46aec4729",
		"vite_6aaa32fccd9e52f9515431fd6f9e1e32d1dbb592c5c2e1213a",
		"vite_36ab4797d72d181bd9ca5bc70bfe73f2fd8dce8c342516736e",
		"vite_4b4ffefea8281d1816340a8e652786140efcbb136ecc1aedc1",
		"vite_83d0acf77da011a8e490cbbb0de7f42b2ba40f2da611fc7ab5",
		"vite_6d47ae037e7ea28b00ea39682de4d11dff95cbb5d15b7b9206",
		"vite_077a6e2a47a124d46dccc445c063e988361ef301ee05b6532f",
		"vite_dd6f7327485d08c2e94a7980a0d7dcb0ea6fadc36c41b9e0dd",
		"vite_6a02ce6060052eb3bf461bb1181acdaf2cdf815d69eb018eda",
		"vite_d84f286877ad18f01342081b40d1fb67fa8d1135217a896df1",
		"vite_fe4db81af9f75178adc606fcabc04b9261f2ce2482d07a3a97",
		"vite_43ab250ace3b8d51ec44204124fe77e342b279b5af2675f427",
		"vite_f7689b1753309191ee8010e3ab73d172e9414b52b961c5f808",
		"vite_8f9823436f1768527e310eb437b0b0663b5b14bf1dde213d67",
		"vite_7860810f4f01e591e96b977b526ea38c05ca9ed1458c5aa7c9",
		"vite_73a788abd33a9b88d28feb398164067d260058b15e1cb1cd48",
		"vite_aeb8a64183cd2cfb22174487d50b4b2d450382608a0a969d23",
		"vite_3794a275a039dca0e9c23295157c10479ece24e8ffcea52107",
		"vite_b519618aad01af6b932666d04d392382dbe76b3b9b8ccb2beb",
		"vite_51dc7d994b0815e2a234ae97a455589d1d9addfdd74b1c5a5f",
		"vite_8d3b868ae9cae1c1c757f2e05e2e66684b907e3e85ed909997",
		"vite_83a9bd967aac6a922d865d6c6851fe2182d1117e9719b265fa",
		"vite_3a2be49a956932ccf961d2f1ebd49503f829292cf063a6be37",
		"vite_aeac4c06dc91251fe5539a20f990c582820706b3ca1c78ac6d",
		"vite_9d1cc38e50a8c8548c1d437ef2436a268556161dfd690f890c",
		"vite_3fd92d0f943179e16c5c6262c49f92ee0c5c0b424cad86d65f",
		"vite_8a04a78e5beae8601d1c7dd0021fa08c7d110471ffc6816181",
		"vite_308bbe7023599d578185318e38caccd9bbbf5cc4ed014ba31b",
		"vite_b2fe7aabcfe443ce00a5bfcc0e8a0a0f6d43899627493ba177",
		"vite_1ac42299338661ab8ff6d446954ef00ff8e45929aa842ff9ab",
		"vite_ba531176a1c3aa866f2d35b25a1e16d8d434377ea65637a5b2",
		"vite_44a27a6048ba8ae0ba0000dd5a4b5de37f427940f53a1a501a",
		"vite_f3c95e89321932ebd0f68daec632da721e7a899171f95cb81f",
		"vite_dd87ef206aa2e8988d2595b79fb41543019f7e5826a90d755e",
		"vite_7a71a5acd055b1f82d705ccffd112e05b3afdf4d2f95c9e1ea",
		"vite_88f5e223a569afc3795e438d4811bc1bbc7cafcb538d7d3b3b",
		"vite_721dc08100b11853a449d03d1fde683c508ef20ca665bd0f04",
		"vite_556813733e3a097104ae007f30df6ec3a620e5ec46dce4a86a",
		"vite_cf00e3d419c0c8bd38c5d389d98174b1e93db75109dd1aa409",
		"vite_75eb7e77c1ad8fac45a0f122ccca436473dc2bdfcd27650917",
		"vite_39f6e2e65101ec67f83eabcf8614b06ce50dc900715228570a",
	}

	if tx.vite.Producer() == nil {
		return
	}

	M := 0
	N := 0
	coinbase := tx.vite.Producer().GetCoinBase()

	manager, err := tx.vite.WalletManager().GetEntropyStoreManager(coinbase.String())
	if err != nil {
		panic(err)
	}

	var fromAddrs []types.Address
	var fromHexPrivKeys []string

	{
		for i := uint32(0); i < uint32(5); i++ {
			_, key, err := manager.DeriveForIndexPath(i)
			if err != nil {
				panic(err)
			}
			binKey, err := key.PrivateKey()
			if err != nil {
				panic(err)
			}

			pubKey, err := key.PublicKey()
			if err != nil {
				panic(err)
			}

			address, err := key.Address()
			if err != nil {
				panic(err)
			}

			fmt.Printf("%s hex public key:%s\n", address, hex.EncodeToString(pubKey))

			hexKey := hex.EncodeToString(binKey)
			fromHexPrivKeys = append(fromHexPrivKeys, hexKey)
			fromAddrs = append(fromAddrs, *address)

		}
	}

	toAddr := types.AddressConsensusGroup
	amount := string("0")

	ss := []string{
		"/cF/JQAAAAAAAAAAAAAAAAAAAAAAAAAAAAAAAAAAAAAAAAABAAAAAAAAAAAAAAAAAAAAAAAAAAAAAAAAAAAAAAAAAEAAAAAAAAAAAAAAAAAAAAAAAAAAAAAAAAAAAAAAAAAAAnMxAAAAAAAAAAAAAAAAAAAAAAAAAAAAAAAAAAAAAAAA",
		"/cF/JQAAAAAAAAAAAAAAAAAAAAAAAAAAAAAAAAAAAAAAAAABAAAAAAAAAAAAAAAAAAAAAAAAAAAAAAAAAAAAAAAAAEAAAAAAAAAAAAAAAAAAAAAAAAAAAAAAAAAAAAAAAAAAAnMyAAAAAAAAAAAAAAAAAAAAAAAAAAAAAAAAAAAAAAAA",
		"/cF/JQAAAAAAAAAAAAAAAAAAAAAAAAAAAAAAAAAAAAAAAAABAAAAAAAAAAAAAAAAAAAAAAAAAAAAAAAAAAAAAAAAAEAAAAAAAAAAAAAAAAAAAAAAAAAAAAAAAAAAAAAAAAAAAnMzAAAAAAAAAAAAAAAAAAAAAAAAAAAAAAAAAAAAAAAA",
		"/cF/JQAAAAAAAAAAAAAAAAAAAAAAAAAAAAAAAAAAAAAAAAABAAAAAAAAAAAAAAAAAAAAAAAAAAAAAAAAAAAAAAAAAEAAAAAAAAAAAAAAAAAAAAAAAAAAAAAAAAAAAAAAAAAAAnM0AAAAAAAAAAAAAAAAAAAAAAAAAAAAAAAAAAAAAAAA",
		"/cF/JQAAAAAAAAAAAAAAAAAAAAAAAAAAAAAAAAAAAAAAAAABAAAAAAAAAAAAAAAAAAAAAAAAAAAAAAAAAAAAAAAAAEAAAAAAAAAAAAAAAAAAAAAAAAAAAAAAAAAAAAAAAAAAAnM1AAAAAAAAAAAAAAAAAAAAAAAAAAAAAAAAAAAAAAAA",
	}
	var datas [][]byte
	for _, v := range ss {
		byts, err := base64.StdEncoding.DecodeString(v)
		if err != nil {
			panic(err)
		}
		datas = append(datas, byts)
	}

	num := atomic.NewUint32(0)

	tx.vite.Consensus().Subscribe(types.SNAPSHOT_GID, "api-auto-send", nil, func(e consensus.Event) {

		if num.Load() > 0 {
			fmt.Printf("something is loading[return].%s\n", time.Now())
			return
		}
		num.Add(1)
		defer num.Sub(1)
		snapshotBlock := tx.vite.Chain().GetLatestSnapshotBlock()
		if snapshotBlock.Height < 10 {
			fmt.Println("latest height must >= 10.")
			return
		}

		state := tx.vite.Net().Status().State
		if state != net.SyncDone {
			fmt.Printf("sync state: %s \n", state)
			return
		}

		for i := 0; i < N; i++ {
			for k, v := range fromAddrs {
				addr := v
				key := fromHexPrivKeys[k]

				block, err := tx.SendTxWithPrivateKey(SendTxWithPrivateKeyParam{
					SelfAddr:     &addr,
					ToAddr:       &toAddr,
					TokenTypeId:  ledger.ViteTokenId,
					PrivateKey:   &key,
					Amount:       &amount,
					Data:         datas[rand.Intn(len(datas))],
					Difficulty:   nil,
					PreBlockHash: nil,
					BlockType:    2,
				})
				if err != nil {
					log.Error(fmt.Sprintf("send block err:%v\n", err))
					return
				} else {
					log.Info(fmt.Sprintf("send block:%s,%s,%s\n", block.AccountAddress, block.Height, block.Hash))
				}
			}

<<<<<<< HEAD
func isPoW(nonce []byte) bool {
	return len(nonce) > 0
}

type CalcPoWDifficultyParam struct {
	SelfAddr     types.Address `json:"selfAddr"`
	PrevHash     types.Hash    `json:"prevHash"`
	SnapshotHash types.Hash    `json:"snapshotHash"`

	BlockType byte           `json:"blockType"`
	ToAddr    *types.Address `json:"toAddr"`
	Data      []byte         `json:"data"`

	UsePledgeQuota bool `json:"usePledgeQuota"`
}

func (t Tx) CalcPoWDifficulty(param CalcPoWDifficultyParam) (difficulty string, err error) {
	var quotaRequired uint64
	if param.BlockType == ledger.BlockTypeSendCreate {
		quotaRequired, err = util.IntrinsicGasCost(param.Data, false)
	} else if param.BlockType == ledger.BlockTypeReceive {
		quotaRequired, err = util.IntrinsicGasCost(nil, false)
	} else if param.BlockType == ledger.BlockTypeSendCall {
		if param.ToAddr == nil {
			return "", errors.New("toAddr is nil")
		}
		if vm.IsPrecompiledContractAddress(*param.ToAddr) {
			if method, ok, err := vm.GetPrecompiledContract(*param.ToAddr, param.Data); !ok || err != nil {
				return "", errors.New("precompiled contract method not exists")
			} else {
				quotaRequired = method.GetQuota()
			}
		} else {
			quotaRequired, err = util.IntrinsicGasCost(param.Data, false)
		}
	} else {
		return "", errors.New("block type not supported")
	}

	db, err := vm_context.NewVmContext(t.vite.Chain(), &param.SnapshotHash, &param.PrevHash, &param.SelfAddr)
	if err != nil {
		return "", err
	}
	if param.UsePledgeQuota {
		pledgeAmount := abi.GetPledgeBeneficialAmount(db, param.SelfAddr)
		quotaLeft, _, err := quota.CalcQuotaV2(db, param.SelfAddr, pledgeAmount, helper.Big0)
		if err != nil {
			return "", err
		}
		if quotaLeft >= quotaRequired {
			return "0", nil
		}
	}

	if !quota.CanPoW(db, param.SelfAddr) {
		return "", util.ErrCalcPoWTwice
	}
	// TODO optimize part use quota left
	d := quota.CalcPoWDifficulty(quotaRequired)
	return d.String(), nil
=======
		}

		for i := 0; i < M; i++ {
			for k, v := range fromAddrs {
				addr := v
				key := fromHexPrivKeys[k]

				mToAddr := types.HexToAddressPanic(InitContractAddr[rand.Intn(len(InitContractAddr))])
				block, err := tx.SendTxWithPrivateKey(SendTxWithPrivateKeyParam{
					SelfAddr:     &addr,
					ToAddr:       &mToAddr,
					TokenTypeId:  ledger.ViteTokenId,
					PrivateKey:   &key,
					Amount:       &amount,
					Difficulty:   nil,
					PreBlockHash: nil,
					BlockType:    2,
				})
				if err != nil {
					log.Error(fmt.Sprintf("send block err:%v\n", err))
					return
				} else {
					log.Info(fmt.Sprintf("send block:%s,%s,%s\n", block.AccountAddress, block.Height, block.Hash))
				}
			}
		}
	})
>>>>>>> 88034756
}<|MERGE_RESOLUTION|>--- conflicted
+++ resolved
@@ -4,19 +4,11 @@
 	"encoding/base64"
 	"encoding/hex"
 	"errors"
-<<<<<<< HEAD
-	"math/big"
-	"time"
-
-	"github.com/vitelabs/go-vite/chain"
-	"github.com/vitelabs/go-vite/common/helper"
-=======
 	"fmt"
 	"math/big"
 	"math/rand"
 	"time"
 
->>>>>>> 88034756
 	"github.com/vitelabs/go-vite/common/types"
 	"github.com/vitelabs/go-vite/consensus"
 	"github.com/vitelabs/go-vite/crypto/ed25519"
@@ -24,20 +16,12 @@
 	"github.com/vitelabs/go-vite/ledger"
 	"github.com/vitelabs/go-vite/verifier"
 	"github.com/vitelabs/go-vite/vite"
-<<<<<<< HEAD
-	"github.com/vitelabs/go-vite/vm"
-	"github.com/vitelabs/go-vite/vm/contracts/abi"
-	"github.com/vitelabs/go-vite/vm/quota"
-	"github.com/vitelabs/go-vite/vm/util"
-	"github.com/vitelabs/go-vite/vm_context"
-=======
 	"github.com/vitelabs/go-vite/vite/net"
 	"github.com/vitelabs/go-vite/vm"
 	"github.com/vitelabs/go-vite/vm/quota"
 	"github.com/vitelabs/go-vite/vm/util"
 	"github.com/vitelabs/go-vite/vm_db"
 	"go.uber.org/atomic"
->>>>>>> 88034756
 )
 
 type Tx struct {
@@ -485,68 +469,6 @@
 				}
 			}
 
-<<<<<<< HEAD
-func isPoW(nonce []byte) bool {
-	return len(nonce) > 0
-}
-
-type CalcPoWDifficultyParam struct {
-	SelfAddr     types.Address `json:"selfAddr"`
-	PrevHash     types.Hash    `json:"prevHash"`
-	SnapshotHash types.Hash    `json:"snapshotHash"`
-
-	BlockType byte           `json:"blockType"`
-	ToAddr    *types.Address `json:"toAddr"`
-	Data      []byte         `json:"data"`
-
-	UsePledgeQuota bool `json:"usePledgeQuota"`
-}
-
-func (t Tx) CalcPoWDifficulty(param CalcPoWDifficultyParam) (difficulty string, err error) {
-	var quotaRequired uint64
-	if param.BlockType == ledger.BlockTypeSendCreate {
-		quotaRequired, err = util.IntrinsicGasCost(param.Data, false)
-	} else if param.BlockType == ledger.BlockTypeReceive {
-		quotaRequired, err = util.IntrinsicGasCost(nil, false)
-	} else if param.BlockType == ledger.BlockTypeSendCall {
-		if param.ToAddr == nil {
-			return "", errors.New("toAddr is nil")
-		}
-		if vm.IsPrecompiledContractAddress(*param.ToAddr) {
-			if method, ok, err := vm.GetPrecompiledContract(*param.ToAddr, param.Data); !ok || err != nil {
-				return "", errors.New("precompiled contract method not exists")
-			} else {
-				quotaRequired = method.GetQuota()
-			}
-		} else {
-			quotaRequired, err = util.IntrinsicGasCost(param.Data, false)
-		}
-	} else {
-		return "", errors.New("block type not supported")
-	}
-
-	db, err := vm_context.NewVmContext(t.vite.Chain(), &param.SnapshotHash, &param.PrevHash, &param.SelfAddr)
-	if err != nil {
-		return "", err
-	}
-	if param.UsePledgeQuota {
-		pledgeAmount := abi.GetPledgeBeneficialAmount(db, param.SelfAddr)
-		quotaLeft, _, err := quota.CalcQuotaV2(db, param.SelfAddr, pledgeAmount, helper.Big0)
-		if err != nil {
-			return "", err
-		}
-		if quotaLeft >= quotaRequired {
-			return "0", nil
-		}
-	}
-
-	if !quota.CanPoW(db, param.SelfAddr) {
-		return "", util.ErrCalcPoWTwice
-	}
-	// TODO optimize part use quota left
-	d := quota.CalcPoWDifficulty(quotaRequired)
-	return d.String(), nil
-=======
 		}
 
 		for i := 0; i < M; i++ {
@@ -574,5 +496,4 @@
 			}
 		}
 	})
->>>>>>> 88034756
 }