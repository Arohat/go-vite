package api

import (
	"github.com/vitelabs/go-vite/chain"
	"github.com/vitelabs/go-vite/common/types"
	"github.com/vitelabs/go-vite/ledger"
	"github.com/vitelabs/go-vite/log15"
	"github.com/vitelabs/go-vite/vite"
	"github.com/vitelabs/go-vite/vm/contracts/abi"
	"github.com/vitelabs/go-vite/vm/quota"
	"github.com/vitelabs/go-vite/vm/util"
	"sort"
	"strconv"
)

type PledgeApi struct {
	chain     chain.Chain
	log       log15.Logger
	ledgerApi *LedgerApi
}

func NewPledgeApi(vite *vite.Vite) *PledgeApi {
	return &PledgeApi{
		chain:     vite.Chain(),
		log:       log15.New("module", "rpc_api/pledge_api"),
		ledgerApi: NewLedgerApi(vite),
	}
}

func (p PledgeApi) String() string {
	return "PledgeApi"
}

func (p *PledgeApi) GetPledgeData(beneficialAddr types.Address) ([]byte, error) {
	return abi.ABIPledge.PackMethod(abi.MethodNamePledge, beneficialAddr)
}

func (p *PledgeApi) GetCancelPledgeData(beneficialAddr types.Address, amount string) ([]byte, error) {
	if bAmount, err := stringToBigInt(&amount); err == nil {
		return abi.ABIPledge.PackMethod(abi.MethodNameCancelPledge, beneficialAddr, bAmount)
	} else {
		return nil, err
	}
}

type AgentPledgeParam struct {
	PledgeAddr     types.Address `json:"pledgeAddr"`
	BeneficialAddr types.Address `json:"beneficialAddr"`
	Bid            uint8         `json:"bid"`
	Amount         string        `json:"amount"`
}

func (p *PledgeApi) GetAgentPledgeData(param AgentPledgeParam) ([]byte, error) {
	return abi.ABIPledge.PackMethod(abi.MethodNameAgentPledge, param.PledgeAddr, param.BeneficialAddr, param.Bid)
}

func (p *PledgeApi) GetAgentCancelPledgeData(param AgentPledgeParam) ([]byte, error) {
	if bAmount, err := stringToBigInt(&param.Amount); err == nil {
		return abi.ABIPledge.PackMethod(abi.MethodNameAgentCancelPledge, param.PledgeAddr, param.BeneficialAddr, bAmount, param.Bid)
	} else {
		return nil, err
	}
}

type QuotaAndTxNum struct {
	QuotaPerSnapshotBlock string `json:"quotaPerSnapshotBlock"`
	CurrentQuota          string `json:"current"`
	CurrentTxNumPerSec    string `json:"utps"`
}

func (p *PledgeApi) GetPledgeQuota(addr types.Address) (*QuotaAndTxNum, error) {
	q, err := p.chain.GetPledgeQuota(addr)
	if err != nil {
		return nil, err
	}
	return &QuotaAndTxNum{Uint64ToString(q.PledgeQuotaPerSnapshotBlock()), Uint64ToString(q.Current()), Uint64ToString(q.Current() / util.TxGas)}, nil
}

type PledgeInfoList struct {
	TotalPledgeAmount string        `json:"totalPledgeAmount"`
	Count             int           `json:"totalCount"`
	List              []*PledgeInfo `json:"pledgeInfoList"`
}
type PledgeInfo struct {
	Amount         string        `json:"amount"`
	WithdrawHeight string        `json:"withdrawHeight"`
	BeneficialAddr types.Address `json:"beneficialAddr"`
	WithdrawTime   int64         `json:"withdrawTime"`
	Agent          bool          `json:"agent"`
	AgentAddress   types.Address `json:"agentAddress"`
	Bid            uint8         `json:"bid"`
}

func NewPledgeInfo(info *abi.PledgeInfo, snapshotBlock *ledger.SnapshotBlock) *PledgeInfo {
	return &PledgeInfo{
		*bigIntToString(info.Amount),
		Uint64ToString(info.WithdrawHeight),
		info.BeneficialAddr,
		getWithdrawTime(snapshotBlock.Timestamp, snapshotBlock.Height, info.WithdrawHeight),
		info.Agent,
		info.AgentAddress,
		info.Bid}
}

type byWithdrawHeight []*abi.PledgeInfo

func (a byWithdrawHeight) Len() int      { return len(a) }
func (a byWithdrawHeight) Swap(i, j int) { a[i], a[j] = a[j], a[i] }
func (a byWithdrawHeight) Less(i, j int) bool {
	if a[i].WithdrawHeight == a[j].WithdrawHeight {
		return a[i].BeneficialAddr.String() < a[j].BeneficialAddr.String()
	}
	return a[i].WithdrawHeight < a[j].WithdrawHeight
}

func (p *PledgeApi) GetPledgeList(addr types.Address, index int, count int) (*PledgeInfoList, error) {
	db, err := getVmDb(p.chain, types.AddressPledge)
	if err != nil {
		return nil, err
	}
	list, amount, err := abi.GetPledgeInfoList(db, addr)
	if err != nil {
		return nil, err
	}
	sort.Sort(byWithdrawHeight(list))
	startHeight, endHeight := index*count, (index+1)*count
	if startHeight >= len(list) {
		return &PledgeInfoList{*bigIntToString(amount), len(list), []*PledgeInfo{}}, nil
	}
	if endHeight > len(list) {
		endHeight = len(list)
	}
	targetList := make([]*PledgeInfo, endHeight-startHeight)
	snapshotBlock, err := db.LatestSnapshotBlock()
	if err != nil {
		return nil, err
	}
	for i, info := range list[startHeight:endHeight] {
		targetList[i] = NewPledgeInfo(info, snapshotBlock)
	}
	return &PledgeInfoList{*bigIntToString(amount), len(list), targetList}, nil
}

func (p *PledgeApi) GetPledgeBeneficialAmount(addr types.Address) (string, error) {
	amount, err := p.chain.GetPledgeBeneficialAmount(addr)
	if err != nil {
		return "", err
	}
	return *bigIntToString(amount), nil
}

func (p *PledgeApi) GetQuotaUsedList(addr types.Address) ([]types.QuotaInfo, error) {
	db, err := getVmDb(p.chain, types.AddressPledge)
	if err != nil {
		return nil, err
	}
	return db.GetQuotaUsedList(addr), nil
}

<<<<<<< HEAD
func (p *PledgeApi) GetPledgeAmountByUtps(utps string) (*string, error) {
	utpfF, err := strconv.ParseFloat(utps, 64)
	if err != nil {
		return nil, err
	}
	amount, err := quota.CalcPledgeAmountByUtps(utpfF)
	if err != nil {
		return nil, err
	}
	return bigIntToString(amount), nil
=======
type PledgeQueryParams struct {
	PledgeAddr     types.Address `json:"pledgeAddr"`
	AgentAddr      types.Address `json:"agentAddr"`
	BeneficialAddr types.Address `json:"beneficialAddr"`
	Bid            uint8         `json:"bid"`
}

func (p *PledgeApi) GetAgentPledgeInfo(params PledgeQueryParams) (*PledgeInfo, error) {
	db, err := getVmDb(p.chain, types.AddressPledge)
	if err != nil {
		return nil, err
	}
	snapshotBlock, err := db.LatestSnapshotBlock()
	if err != nil {
		return nil, err
	}
	info, err := abi.GetPledgeInfo(db, params.PledgeAddr, params.BeneficialAddr, params.AgentAddr, true, params.Bid)
	if err != nil {
		return nil, err
	}
	if info == nil {
		return nil, nil
	}
	return NewPledgeInfo(info, snapshotBlock), nil
>>>>>>> 1c62bd5a
}<|MERGE_RESOLUTION|>--- conflicted
+++ resolved
@@ -157,7 +157,6 @@
 	return db.GetQuotaUsedList(addr), nil
 }
 
-<<<<<<< HEAD
 func (p *PledgeApi) GetPledgeAmountByUtps(utps string) (*string, error) {
 	utpfF, err := strconv.ParseFloat(utps, 64)
 	if err != nil {
@@ -168,7 +167,8 @@
 		return nil, err
 	}
 	return bigIntToString(amount), nil
-=======
+}
+
 type PledgeQueryParams struct {
 	PledgeAddr     types.Address `json:"pledgeAddr"`
 	AgentAddr      types.Address `json:"agentAddr"`
@@ -193,5 +193,4 @@
 		return nil, nil
 	}
 	return NewPledgeInfo(info, snapshotBlock), nil
->>>>>>> 1c62bd5a
 }