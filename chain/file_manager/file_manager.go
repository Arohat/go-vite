--- conflicted
+++ resolved
@@ -51,26 +51,16 @@
 	nextLocation, _, err := fm.ReadRaw(location, bufSizeBytes)
 	if err != nil {
 		if err == io.EOF {
-<<<<<<< HEAD
-			return nil, nil
-		}
-		return nil, err
-=======
 			return nil, nil, nil
 		}
 		return nil, nil, err
->>>>>>> 94e322f3
 	}
 
 	bufSize := binary.BigEndian.Uint32(bufSizeBytes)
 
 	buf := make([]byte, bufSize)
 	if _, _, err := fm.ReadRaw(nextLocation, buf); err != nil && err != io.EOF {
-<<<<<<< HEAD
-		return nil, err
-=======
 		return nil, nil, err
->>>>>>> 94e322f3
 	}
 
 	return buf, bufSizeBytes, nil
