--- conflicted
+++ resolved
@@ -104,9 +104,13 @@
 				iDB.deleteAccountBlockHash(batch, sendBlock.Hash)
 
 				// set open send
+
 				sendBlockHashMap[sendBlock.Hash] = sendBlock
+
+				if sendBlock.BlockType == ledger.BlockTypeSendCreate {
+					iDB.deleteConfirmCache(sendBlock.Hash)
+				}
 			}
-
 		} else {
 
 			sendBlockHashMap[block.Hash] = block
@@ -116,22 +120,6 @@
 			}
 
 		}
-<<<<<<< HEAD
-		for _, sendBlock := range block.SendBlockList {
-			// delete sendBlock hash index
-			iDB.deleteAccountBlockHash(batch, sendBlock.Hash)
-
-			// set open send
-
-			sendBlockHashMap[sendBlock.Hash] = sendBlock
-
-			if sendBlock.BlockType == ledger.BlockTypeSendCreate {
-				iDB.deleteConfirmCache(sendBlock.Hash)
-			}
-		}
-
-=======
->>>>>>> 49381000
 	}
 	return nil
 
