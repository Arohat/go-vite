--- conflicted
+++ resolved
@@ -3,10 +3,7 @@
 import (
 	"github.com/vitelabs/go-vite/chain/file_manager"
 	"github.com/vitelabs/go-vite/chain/utils"
-<<<<<<< HEAD
-=======
 	"github.com/vitelabs/go-vite/interfaces"
->>>>>>> 94e322f3
 	"github.com/vitelabs/go-vite/ledger"
 )
 
@@ -14,32 +11,6 @@
 	batch := iDB.store.NewBatch()
 	if err := iDB.insertAccountBlock(batch, accountBlock); err != nil {
 		return err
-<<<<<<< HEAD
-	} else if !ok {
-		iDB.createAccount(&accountBlock.AccountAddress)
-	}
-	// hash -> addr & height
-	iDB.store.Put(chain_utils.CreateAccountBlockHashKey(blockHash),
-		append(accountBlock.AccountAddress.Bytes(), chain_utils.Uint64ToBytes(accountBlock.Height)...))
-
-	// height -> hash
-	iDB.store.Put(chain_utils.CreateAccountBlockHeightKey(&accountBlock.AccountAddress, accountBlock.Height), append(blockHash.Bytes()))
-	if accountBlock.IsReceiveBlock() {
-		if accountBlock.BlockType != ledger.BlockTypeGenesisReceive {
-			// close send block
-			iDB.store.Put(chain_utils.CreateReceiveKey(&accountBlock.FromBlockHash), blockHash.Bytes())
-
-			// receive on road
-			if err := iDB.receiveOnRoad(&accountBlock.FromBlockHash); err != nil {
-				return err
-			}
-		}
-
-	} else {
-		// insert on road block
-		iDB.insertOnRoad(accountBlock.Hash, accountBlock.ToAddress)
-=======
->>>>>>> 94e322f3
 	}
 
 	for _, sendBlock := range accountBlock.SendBlockList {
@@ -58,58 +29,32 @@
 	snapshotBlockLocation *chain_file_manager.Location, abLocationsList []*chain_file_manager.Location,
 	invalidBlocks []*ledger.AccountBlock) {
 
+	batch := iDB.store.NewBatch()
+
 	heightBytes := chain_utils.Uint64ToBytes(snapshotBlock.Height)
 	// hash -> height
-	iDB.store.Put(chain_utils.CreateSnapshotBlockHashKey(&snapshotBlock.Hash), heightBytes)
+	batch.Put(chain_utils.CreateSnapshotBlockHashKey(&snapshotBlock.Hash), heightBytes)
 
 	// height -> location
-<<<<<<< HEAD
-	iDB.store.Put(chain_utils.CreateSnapshotBlockHeightKey(snapshotBlock.Height),
-		append(snapshotBlock.Hash.Bytes(), chain_utils.SerializeLocation(snapshotBlockLocation)...))
-=======
 	batch.Put(chain_utils.CreateSnapshotBlockHeightKey(snapshotBlock.Height), append(snapshotBlock.Hash.Bytes(), chain_utils.SerializeLocation(snapshotBlockLocation)...))
->>>>>>> 94e322f3
 
 	// confirm block
 	for addr, hashHeight := range snapshotBlock.SnapshotContent {
-		iDB.store.Put(chain_utils.CreateConfirmHeightKey(&addr, hashHeight.Height), heightBytes)
+		batch.Put(chain_utils.CreateConfirmHeightKey(&addr, hashHeight.Height), heightBytes)
 	}
 
 	// flush account block indexes
 	for index, block := range confirmedBlocks {
 		// height -> account block location
-<<<<<<< HEAD
-		iDB.store.Put(chain_utils.CreateAccountBlockHeightKey(&block.AccountAddress, block.Height), append(block.Hash.Bytes(), chain_utils.SerializeLocation(abLocationsList[index])...))
-
-		//iDB.store.Flush(batch, &block.Hash)
-=======
 		batch.Put(chain_utils.CreateAccountBlockHeightKey(&block.AccountAddress, block.Height), append(block.Hash.Bytes(), chain_utils.SerializeLocation(abLocationsList[index])...))
->>>>>>> 94e322f3
 	}
 
 	// latest on road id
-	iDB.store.Put(chain_utils.CreateLatestOnRoadIdKey(), chain_utils.Uint64ToBytes(iDB.latestOnRoadId))
+	batch.Put(chain_utils.CreateLatestOnRoadIdKey(), chain_utils.Uint64ToBytes(iDB.latestOnRoadId))
 
 	// delete invalid blocks
 	for i := len(invalidBlocks) - 1; i >= 0; i-- {
 		invalidBlock := invalidBlocks[i]
-<<<<<<< HEAD
-		iDB.deleteAccountBlockHash(invalidBlock.Hash)
-
-		iDB.deleteAccountBlockHeight(invalidBlock.AccountAddress, invalidBlock.Height)
-
-		if invalidBlock.IsReceiveBlock() {
-			// delete receive
-			iDB.deleteReceive(invalidBlock.FromBlockHash)
-
-			// insert on road
-			iDB.insertOnRoad(invalidBlock.FromBlockHash, invalidBlock.AccountAddress)
-		} else {
-			// delete on road
-			iDB.deleteOnRoad(invalidBlock.Hash)
-		}
-
-=======
 		iDB.deleteAccountBlockHash(batch, invalidBlock.Hash)
 
 		iDB.deleteAccountBlockHeight(batch, invalidBlock.AccountAddress, invalidBlock.Height)
@@ -158,7 +103,6 @@
 	} else {
 		// insert on road block
 		iDB.insertOnRoad(batch, accountBlock.Hash, accountBlock.ToAddress)
->>>>>>> 94e322f3
 	}
 
 	return nil
