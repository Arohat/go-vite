--- conflicted
+++ resolved
@@ -109,11 +109,6 @@
 
 	latestSnapshotBlock := sDB.chain.GetLatestSnapshotBlock()
 
-<<<<<<< HEAD
-	//if err := sDB.store.Write(batch, nil); err != nil {
-	//	return err
-	//}
-=======
 	// reset index
 	for addr, balanceMap := range allBalanceMap {
 		for tokenTypeId, balance := range balanceMap {
@@ -125,7 +120,6 @@
 		}
 	}
 	//sDB.updateStateDbLocation(batch, location)
->>>>>>> 94e322f3
 
 	//if err := sDB.store.Write(batch, nil); err != nil {
 	//	return err
