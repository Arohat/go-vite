--- conflicted
+++ resolved
@@ -2,8 +2,6 @@
 
 import (
 	"fmt"
-	"os"
-	"path"
 
 	"github.com/pkg/errors"
 	"github.com/syndtr/goleveldb/leveldb"
@@ -17,7 +15,6 @@
 	"github.com/vitelabs/go-vite/config"
 	"github.com/vitelabs/go-vite/interfaces"
 	"github.com/vitelabs/go-vite/log15"
-<<<<<<< HEAD
 	"os"
 	"path"
 	"sync"
@@ -27,8 +24,6 @@
 const (
 	stop  = 0
 	start = 1
-=======
->>>>>>> 0e490ffa
 )
 
 type chain struct {
@@ -236,6 +231,7 @@
 	}
 	c.log.Info("Destroy blockDB", "method", "Destroy")
 
+	c.flusher = nil
 	c.cache = nil
 	c.stateDB = nil
 	c.indexDB = nil
