--- conflicted
+++ resolved
@@ -7,17 +7,7 @@
 	"github.com/vitelabs/go-vite/chain/cache"
 	"github.com/vitelabs/go-vite/chain/genesis"
 	"github.com/vitelabs/go-vite/chain/index"
-<<<<<<< HEAD
-	"github.com/vitelabs/go-vite/chain/sender"
-	"github.com/vitelabs/go-vite/chain/trie_gc"
-	"github.com/vitelabs/go-vite/chain_db"
-	"github.com/vitelabs/go-vite/chain_db/database"
-	"github.com/vitelabs/go-vite/compress"
-	"github.com/vitelabs/go-vite/config"
-	"github.com/vitelabs/go-vite/ledger"
-=======
 	"github.com/vitelabs/go-vite/chain/state"
->>>>>>> b435aa1e
 	"github.com/vitelabs/go-vite/log15"
 	"path"
 )
@@ -69,57 +59,10 @@
 			return err
 		}
 
-<<<<<<< HEAD
-func (c *chain) NewDb(dbDir string) (*leveldb.DB, error) {
-	return database.NewLevelDb(filepath.Join(c.dataDir, dbDir))
-}
-
-func (c *chain) Init() {
-	// Start initialize
-	c.log.Info("Init chain module")
-
-	// stateTriePool
-	c.stateTriePool = NewStateTriePool(c)
-
-	// eventManager
-	c.em = newEventManager()
-
-	// chainDb
-	chainDb := chain_db.NewChainDb(filepath.Join(c.dataDir, c.ledgerDirName))
-	if chainDb == nil {
-		c.log.Crit("NewChain failed, db init failed", "method", "Init")
-	}
-	c.chainDb = chainDb
-
-	// cache
-	c.initCache()
-
-	// saList
-	var err error
-	c.saList, err = chain_cache.NewAdditionList(c)
-	if err != nil {
-		c.log.Crit("chain_cache.NewAdditionList failed, error is "+err.Error(), "method", "Init")
-	}
-
-	// trie gc
-	c.trieGc = trie_gc.NewCollector(c, c.cfg.LedgerGcRetain)
-
-	// compressor
-	compressor := compress.NewCompressor(c, c.dataDir)
-	c.compressor = compressor
-
-	// kafka sender
-	if len(c.cfg.KafkaProducers) > 0 {
-		var newKafkaErr error
-		c.kafkaSender, newKafkaErr = sender.NewKafkaSender(c, filepath.Join(c.dataDir, "ledger_mq"))
-		if newKafkaErr != nil {
-			c.log.Crit("NewKafkaSender failed, error is " + newKafkaErr.Error())
-=======
 		c.blockDB, err = chain_block.NewBlockDB(c.chainDir)
 		if err != nil {
 			c.log.Error(fmt.Sprintf("chain_block.NewBlockDB failed, error is %s, chainDir is %s", err, c.chainDir), "method", "Init")
 			return err
->>>>>>> b435aa1e
 		}
 
 		status, err := chain_genesis.CheckLedger(c)
