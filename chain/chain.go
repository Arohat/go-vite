package chain

import (
	"fmt"
	"github.com/olebedev/emitter"
	"github.com/vitelabs/go-vite/common/fork"

	"github.com/vitelabs/go-vite/chain/plugins"

	"github.com/pkg/errors"
	"github.com/syndtr/goleveldb/leveldb"
	"github.com/vitelabs/go-vite/chain/block"
	"github.com/vitelabs/go-vite/chain/cache"
	"github.com/vitelabs/go-vite/chain/flusher"
	"github.com/vitelabs/go-vite/chain/genesis"
	"github.com/vitelabs/go-vite/chain/index"
	"github.com/vitelabs/go-vite/chain/state"
	"github.com/vitelabs/go-vite/chain/sync_cache"
	"github.com/vitelabs/go-vite/common/types"
	"github.com/vitelabs/go-vite/config"
	"github.com/vitelabs/go-vite/interfaces"
	"github.com/vitelabs/go-vite/ledger"
	"github.com/vitelabs/go-vite/log15"
	"github.com/vitelabs/go-vite/vm_db"

	"os"
	"path"
	"path/filepath"
	"sync"
	"sync/atomic"
	"time"

	"github.com/vitelabs/go-vite/common"
)

const (
	stop  = 0
	start = 1
)

type chain struct {
	genesisCfg *config.Genesis
	chainCfg   *config.Chain

	genesisSnapshotBlock    *ledger.SnapshotBlock
	genesisAccountBlocks    []*vm_db.VmAccountBlock
	genesisAccountBlockHash map[types.Hash]struct{}

	dataDir   string
	chainDir  string
	consensus Consensus

	log log15.Logger

	em *eventManager

	emitter *emitter.Emitter

	cache *chain_cache.Cache

	metaDB *leveldb.DB

	indexDB *chain_index.IndexDB

	blockDB *chain_block.BlockDB

	stateDB *chain_state.StateDB

	syncCache interfaces.SyncCache

	flusher *chain_flusher.Flusher

	flushMu sync.RWMutex

	plugins *chain_plugins.Plugins

	status uint32

	forkActiveCheckPoint fork.ForkPointItem
	forkActiveCache      fork.ForkPointList
}

/*
 * Init chain config
 */
func NewChain(dir string, chainCfg *config.Chain, genesisCfg *config.Genesis) *chain {
	if chainCfg == nil {
		chainCfg = defaultConfig()
	}

	if !fork.IsInitForkPoint() {
		fork.SetForkPoints(genesisCfg.ForkPoints)
	}

	c := &chain{
		genesisCfg: genesisCfg,
		dataDir:    dir,
		chainDir:   path.Join(dir, "ledger"),

		log: log15.New("module", "chain"),

		emitter:  emitter.New(10),
		chainCfg: chainCfg,
	}

	// set leaf fork point
	forkActiveCheckPoint := fork.GetLeafForkPoint()
	if forkActiveCheckPoint == nil {
		panic("LeafFork is not existed")
	}

	c.forkActiveCheckPoint = *forkActiveCheckPoint

	// set active fork
	if !fork.IsInitActiveChecker() {
		fork.SetActiveChecker(c)
	}

	c.em = newEventManager(c)
	c.emitter.Use("*", emitter.Sync)

	c.genesisAccountBlocks = chain_genesis.NewGenesisAccountBlocks(genesisCfg)
	c.genesisSnapshotBlock = chain_genesis.NewGenesisSnapshotBlock(c.genesisAccountBlocks)

	c.genesisAccountBlockHash = chain_genesis.VmBlocksToHashMap(c.genesisAccountBlocks)

	return c
}

/*
 * 1. Check and init ledger (check genesis block)
 * 2. Init indexDB
 * 3. Init stateDB
 * 4. Init blockDB
 * 5. Init cache(indexDB cache, stateDB cache, blockDB cache, syncCache)
 */
func (c *chain) Init() error {
	c.log.Info("Begin initializing", "method", "Init")

	// init db
	if err := c.newDbAndRecover(); err != nil {
		return err
	}

	// check ledger
	status, err := c.checkAndInitData()
	if err != nil {
		return err
	}

	// ledger is invalid
	if status != chain_genesis.LedgerValid {
		return errors.New(fmt.Sprintf("The genesis state is incorrect. You can fix the problem by removing the database manually."+
			"The directory of database is %s.", c.chainDir))
	}

	// init cache
	if err := c.initCache(); err != nil {
		return err
	}

	// init fork active
	if err := c.initActiveFork(); err != nil {
		return err
	}

	// check fork points and rollback
	if err := c.checkForkPointsAndRollback(); err != nil {
		return err
	}

	// reconstruct the plugins
	if c.chainCfg.OpenPlugins {
<<<<<<< HEAD
		c.plugins.GetPlugin(chain_plugins.PluginKeyOnRoadInfo).RebuildData(c.flusher)
=======
		if err := c.plugins.GetPlugin(chain_plugins.PluginKeyOnRoadInfo).RebuildData(c.flusher); err != nil {
			return err
		}
>>>>>>> b854f7c1
	}

	c.log.Info("Complete initialization", "method", "Init")

	return nil
}

func (c *chain) Start() error {
	if !atomic.CompareAndSwapUint32(&c.status, stop, start) {
		return nil
	}

	c.flusher.Start()
	c.log.Info("Start flusher", "method", "Start")

	return nil
}

func (c *chain) Stop() error {
	if !atomic.CompareAndSwapUint32(&c.status, start, stop) {
		return nil
	}

	c.flusher.Stop()

	c.log.Info("Stop flusher", "method", "Stop")
	return nil
}

func (c *chain) Destroy() error {
	c.log.Info("Begin to destroy", "method", "Close")

	c.cache.Destroy()
	c.log.Info("Close cache", "method", "Close")

	if err := c.stateDB.Close(); err != nil {
		cErr := errors.New(fmt.Sprintf("c.stateDB.Close failed, error is %s", err))
		c.log.Error(cErr.Error(), "method", "Close")
		return cErr
	}

	c.log.Info("Close stateDB", "method", "Close")

	if err := c.indexDB.Close(); err != nil {
		cErr := errors.New(fmt.Sprintf("c.indexDB.Close failed, error is %s", err))
		c.log.Error(cErr.Error(), "method", "Close")
		return cErr
	}
	c.log.Info("Close indexDB", "method", "Close")

	if err := c.blockDB.Close(); err != nil {
		cErr := errors.New(fmt.Sprintf("c.blockDB.Close failed, error is %s", err))
		c.log.Error(cErr.Error(), "method", "Close")
		return cErr
	}
	c.log.Info("Close blockDB", "method", "Close")

	if err := c.syncCache.Close(); err != nil {
		cErr := errors.New(fmt.Sprintf("c.syncCache.Close failed, error is %s", err))
		c.log.Error(cErr.Error(), "method", "Close")
		return cErr
	}
	c.log.Info("Close syncCache", "method", "Close")

	c.flusher = nil
	c.cache = nil
	c.stateDB = nil
	c.indexDB = nil
	c.blockDB = nil
	c.syncCache = nil

	c.log.Info("Complete destruction", "method", "Close")

	return nil
}

func (c *chain) Plugins() *chain_plugins.Plugins {
	return c.plugins
}

func (c *chain) NewDb(dirName string) (*leveldb.DB, error) {
	absoluteDirName := path.Join(c.chainDir, dirName)
	db, err := leveldb.OpenFile(absoluteDirName, nil)

	if err != nil {
		return nil, err
	}
	return db, nil
}

func (c *chain) SetConsensus(cs Consensus) {
	c.log.Info("Start set consensus", "method", "SetConsensus")
	c.consensus = cs

	if err := c.stateDB.SetConsensus(cs); err != nil {
		c.log.Crit(fmt.Sprintf("c.stateDB.SetConsensus failed. Error: %s", err.Error()), "method", "SetConsensus")
	}
	c.log.Info("set consensus finished", "method", "SetConsensus")
}

func (c *chain) newDbAndRecover() error {
	var err error
	// new metaDB
	c.metaDB, err = c.NewDb("chain_meta")
	if err != nil {
		c.log.Error(fmt.Sprintf("new meta db failed, error is %s, chainDir is %s", err, c.chainDir), "method", "newDbAndRecover")
		return err
	}

	// new ledger db
	if c.indexDB, err = chain_index.NewIndexDB(c.chainDir, c); err != nil {
		c.log.Error(fmt.Sprintf("chain_index.NewIndexDB failed, error is %s, chainDir is %s", err, c.chainDir), "method", "newDbAndRecover")
		return err
	}

	// new block db
	if c.blockDB, err = chain_block.NewBlockDB(c.chainDir); err != nil {
		c.log.Error(fmt.Sprintf("chain_block.NewBlockDB failed, error is %s, chainDir is %s", err, c.chainDir), "method", "newDbAndRecover")
		return err
	}

	// new state db
	if c.stateDB, err = chain_state.NewStateDB(c, c.chainCfg, c.chainDir); err != nil {
		cErr := errors.New(fmt.Sprintf("chain_cache.NewStateDB failed, error is %s", err))

		c.log.Error(cErr.Error(), "method", "newDbAndRecover")
		return err
	}

	// init plugins
	if c.chainCfg.OpenPlugins {
		var err error
		if c.plugins, err = chain_plugins.NewPlugins(c.chainDir, c); err != nil {
			cErr := errors.New(fmt.Sprintf("chain_plugins.NewPlugins failed. Error: %s", err))
			c.log.Error(cErr.Error(), "method", "newDbAndRecover")
			return cErr
		}
		c.Register(c.plugins)
	}

	// new flusher
	stores := []chain_flusher.Storage{c.blockDB, c.stateDB.Store(), c.stateDB.RedoStore(), c.indexDB.Store()}
	if c.chainCfg.OpenPlugins {
		pluginsStores := c.plugins.Stores()
		for _, v := range pluginsStores {
			stores = append(stores, v)
		}
	}

	if c.flusher, err = chain_flusher.NewFlusher(stores, &c.flushMu, c.chainDir); err != nil {
		cErr := errors.New(fmt.Sprintf("chain_flusher.NewFlusher failed. Error: %s", err))
		c.log.Error(cErr.Error(), "method", "newDbAndRecover")
		return cErr
	}

	// flusher check and recover
	if err := c.flusher.Recover(); err != nil {
		cErr := errors.New(fmt.Sprintf("c.flusher.Recover failed. Error: %s", err))
		c.log.Error(cErr.Error(), "method", "newDbAndRecover")
		return cErr
	}

	// new cache
	if c.cache, err = chain_cache.NewCache(c); err != nil {
		cErr := errors.New(fmt.Sprintf("chain_cache.NewCache failed, error is %s", err))

		c.log.Error(cErr.Error(), "method", "checkAndInitData")
		return cErr
	}

	return nil
}

func (c *chain) checkAndInitData() (byte, error) {
	// check ledger
	status, err := chain_genesis.CheckLedger(c, c.genesisSnapshotBlock, c.genesisAccountBlocks)
	if err != nil {
		cErr := errors.New(fmt.Sprintf("chain_genesis.CheckLedger failed, error is %s, chainDir is %s", err, c.chainDir))

		c.log.Error(cErr.Error(), "method", "checkAndInitData")
		return status, err
	}

	if status == chain_genesis.LedgerInvalid {
		return status, nil
	}

	if status == chain_genesis.LedgerEmpty {
		if err = chain_genesis.InitLedger(c, c.genesisSnapshotBlock, c.genesisAccountBlocks); err != nil {
			cErr := errors.New(fmt.Sprintf("chain_genesis.InitLedger failed, error is %s", err))
			c.log.Error(cErr.Error(), "method", "checkAndInitData")
			return chain_genesis.LedgerInvalid, err
		}

		status = chain_genesis.LedgerValid
	}

	return status, nil
}

func (c *chain) checkForkPointsAndRollback() error {
	forkPointList := fork.GetActiveForkPointList()

	// check
	var rollbackForkPoint *fork.ForkPointItem
	for i := len(forkPointList) - 1; i >= 0; i-- {
		forkPoint := forkPointList[i]
		sb, err := c.GetSnapshotBlockByHeight(forkPoint.Height)
		if err != nil {
			return err
		}

		if sb == nil {
			continue
		}

		if sb.ComputeHash() == sb.Hash {
			break
		}
		rollbackForkPoint = forkPoint
	}

	// rollback
	if rollbackForkPoint != nil {
		if _, err := c.DeleteSnapshotBlocksToHeight(rollbackForkPoint.Height); err != nil {
			return err
		}
	}

	return nil
}

func (c *chain) initCache() error {

	// init cache
	if err := c.cache.Init(); err != nil {
		cErr := errors.New(fmt.Sprintf("c.cache.Init failed. Error: %s", err))
		c.log.Error(cErr.Error(), "method", "initCache")
		return cErr
	}

	// init state db cache
	if err := c.stateDB.Init(); err != nil {
		cErr := errors.New(fmt.Sprintf("c.stateDB.Init failed. Error: %s", err))
		c.log.Error(cErr.Error(), "method", "initCache")
		return cErr
	}

	// init index db cache
	if err := c.indexDB.Init(); err != nil {
		cErr := errors.New(fmt.Sprintf("c.indexDB.Init failed. Error: %s", err))
		c.log.Error(cErr.Error(), "method", "initCache")
		return cErr
	}

	// init sync cache
	var err error
	c.syncCache, err = sync_cache.NewSyncCache(path.Join(c.chainDir, "sync_cache"))
	if err != nil {
		cErr := errors.New(fmt.Sprintf("sync_cache.NewSyncCache failed. Error: %s", err))
		c.log.Error(cErr.Error(), "method", "initCache")
		return cErr
	}

	return nil
}

func (c *chain) closeAndCleanData() error {
	var err error
	// close blockDB
	if err = c.blockDB.Close(); err != nil {
		cErr := errors.New(fmt.Sprintf("c.blockDB.Close failed. Error: %s", err))

		c.log.Error(cErr.Error(), "method", "closeAndCleanData")
		return err
	}

	// close indexDB
	if err = c.indexDB.Close(); err != nil {
		cErr := errors.New(fmt.Sprintf("c.indexDB.Close failed. Error: %s", err))

		c.log.Error(cErr.Error(), "method", "closeAndCleanData")
		return err
	}

	// close stateDB
	if err = c.stateDB.Close(); err != nil {
		cErr := errors.New(fmt.Sprintf("c.stateDB.Close failed. Error: %s", err))

		c.log.Error(cErr.Error(), "method", "closeAndCleanData")
		return err
	}

	// close flusher
	if err = c.flusher.Close(); err != nil {
		cErr := errors.New(fmt.Sprintf("c.flusher.Close failed. Error: %s", err))

		c.log.Error(cErr.Error(), "method", "closeAndCleanData")
		return err
	}

	// close plugins
	if c.chainCfg.OpenPlugins {
		if err = c.plugins.Close(); err != nil {
			cErr := errors.New(fmt.Sprintf("c.plugins.Close failed. Error: %s", err))

			c.log.Error(cErr.Error(), "method", "closeAndCleanData")
			return err
		}
	}

	// clean all data
	if err = c.cleanAllData(); err != nil {
		cErr := errors.New(fmt.Sprintf("c.cleanAllData failed. Error: %s", err))

		c.log.Error(cErr.Error(), "method", "closeAndCleanData")
		return err
	}
	return nil
}

func (c *chain) cleanAllData() error {
	return os.RemoveAll(c.chainDir)
}

func defaultConfig() *config.Chain {
	return &config.Chain{
		LedgerGc:       true,
		LedgerGcRetain: 24 * 3600,
		OpenPlugins:    false,
	}
}

func (c *chain) DBs() (*chain_index.IndexDB, *chain_block.BlockDB, *chain_state.StateDB) {
	return c.indexDB, c.blockDB, c.stateDB
}

func (c *chain) Flusher() *chain_flusher.Flusher {
	return c.flusher
}

func (c *chain) ResetLog(dir string, lvl string) {
	logLevel, err := log15.LvlFromString(lvl)
	if err != nil {
		logLevel = log15.LvlInfo
	}
	path := filepath.Join(dir, "chain_logs", time.Now().Format("2006-01-02T15-04"))
	filename := filepath.Join(path, "chain.log")

	h := log15.LvlFilterHandler(logLevel, log15.StreamHandler(common.MakeDefaultLogger(filename), log15.LogfmtFormat()))

	c.log.SetHandler(
		h,
	)

	c.blockDB.SetLog(h)
}

func (c *chain) GetStatus() []interfaces.DBStatus {
	var statusList = make([]interfaces.DBStatus, 0)

	statusList = append(statusList, c.cache.GetStatus()...)
	statusList = append(statusList, c.indexDB.GetStatus()...)
	statusList = append(statusList, c.blockDB.GetStatus()...)
	statusList = append(statusList, c.stateDB.GetStatus()...)

	return statusList
}

func (c *chain) SetCacheLevelForConsensus(level uint32) {
	c.stateDB.SetCacheLevelForConsensus(level)
}

func (c *chain) StopWrite() {
	c.flushMu.Lock()
}

func (c *chain) RecoverWrite() {
	c.flushMu.Unlock()
}<|MERGE_RESOLUTION|>--- conflicted
+++ resolved
@@ -171,13 +171,9 @@
 
 	// reconstruct the plugins
 	if c.chainCfg.OpenPlugins {
-<<<<<<< HEAD
-		c.plugins.GetPlugin(chain_plugins.PluginKeyOnRoadInfo).RebuildData(c.flusher)
-=======
 		if err := c.plugins.GetPlugin(chain_plugins.PluginKeyOnRoadInfo).RebuildData(c.flusher); err != nil {
 			return err
 		}
->>>>>>> b854f7c1
 	}
 
 	c.log.Info("Complete initialization", "method", "Init")
