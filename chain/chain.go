--- conflicted
+++ resolved
@@ -24,13 +24,11 @@
 	"github.com/vitelabs/go-vite/ledger"
 	"github.com/vitelabs/go-vite/log15"
 	"github.com/vitelabs/go-vite/vm_db"
-<<<<<<< HEAD
-=======
+
 	"os"
 	"path"
 	"sync"
 	"sync/atomic"
->>>>>>> 4647bfc5
 )
 
 const (
