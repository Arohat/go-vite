package chain

import (
	"fmt"
	"github.com/vitelabs/go-vite/chain/plugins"

	"github.com/pkg/errors"
	"github.com/syndtr/goleveldb/leveldb"
	"github.com/vitelabs/go-vite/chain/block"
	"github.com/vitelabs/go-vite/chain/cache"
	"github.com/vitelabs/go-vite/chain/flusher"
	"github.com/vitelabs/go-vite/chain/genesis"
	"github.com/vitelabs/go-vite/chain/index"
	"github.com/vitelabs/go-vite/chain/state"
	"github.com/vitelabs/go-vite/chain/sync_cache"
	"github.com/vitelabs/go-vite/common/types"
	"github.com/vitelabs/go-vite/config"
	"github.com/vitelabs/go-vite/interfaces"
	"github.com/vitelabs/go-vite/ledger"
	"github.com/vitelabs/go-vite/log15"
	"github.com/vitelabs/go-vite/vm_db"
	"os"
	"path"
	"sync/atomic"
)

const (
	stop  = 0
	start = 1
)

<<<<<<< HEAD
var chainPlugins = false

=======
>>>>>>> 58ec4365
type chain struct {
	genesisCfg *config.Genesis
	chainCfg   *config.Chain

	genesisSnapshotBlock    *ledger.SnapshotBlock
	genesisAccountBlocks    []*vm_db.VmAccountBlock
	genesisAccountBlockHash map[types.Hash]struct{}

	dataDir   string
	chainDir  string
	consensus Consensus

	log log15.Logger

	em *eventManager

	cache *chain_cache.Cache

	indexDB *chain_index.IndexDB

	blockDB *chain_block.BlockDB

	stateDB *chain_state.StateDB

	syncCache interfaces.SyncCache

	flusher *chain_flusher.Flusher

	plugins *chain_plugins.Plugins

	status uint32
}

/*
 * Init chain config
 */
func NewChain(dir string, chainCfg *config.Chain, genesisCfg *config.Genesis) *chain {
	if chainCfg == nil {
		chainCfg = defaultConfig()
	}

	c := &chain{
		genesisCfg: genesisCfg,
		dataDir:    dir,
		chainDir:   path.Join(dir, "ledger"),
		log:        log15.New("module", "chain"),
		em:         newEventManager(),
		chainCfg:   chainCfg,
	}

	c.genesisAccountBlocks = chain_genesis.NewGenesisAccountBlocks(genesisCfg)
	c.genesisSnapshotBlock = chain_genesis.NewGenesisSnapshotBlock(c.genesisAccountBlocks)
	c.genesisAccountBlockHash = chain_genesis.VmBlocksToHashMap(c.genesisAccountBlocks)

	chainPlugins = chainCfg.PluginEnable

	return c
}

/*
 * 1. Check and init ledger (check genesis block)
 * 2. Init index database
 * 3. Init state database
 * 4. Init block database
 * 5. Init cache
 */
func (c *chain) Init() error {
	c.log.Info("Begin initializing", "method", "Init")
	for {
		// init db
		if err := c.newDbAndRecover(); err != nil {
			return err
		}

		// check ledger
		status, err := c.checkAndInitData()
		if err != nil {
			return err
		}

		// ledger is valid
		if status == chain_genesis.LedgerValid {
			break
		}

		// close and clean ledger data
		if err := c.closeAndCleanData(); err != nil {
			return err
		}

	}

	// init cache
	if err := c.initCache(); err != nil {
		return err
	}

	c.log.Info("Complete initialization", "method", "Init")
	return nil
}

func (c *chain) Start() error {
	if !atomic.CompareAndSwapUint32(&c.status, stop, start) {
		return nil
	}

	return nil
}

func (c *chain) Stop() error {
	if !atomic.CompareAndSwapUint32(&c.status, start, stop) {
		return nil
	}

	c.flusher.Flush(true)
	return nil
}

func (c *chain) Destroy() error {
	c.log.Info("Begin to destroy", "method", "Close")

	c.cache.Destroy()
	c.log.Info("Close cache", "method", "Close")

	if err := c.stateDB.Close(); err != nil {
		cErr := errors.New(fmt.Sprintf("c.stateDB.Close failed, error is %s", err))
		c.log.Error(cErr.Error(), "method", "Close")
		return cErr
	}
	c.log.Info("Close stateDB", "method", "Close")

	if err := c.indexDB.Close(); err != nil {
		cErr := errors.New(fmt.Sprintf("c.indexDB.Close failed, error is %s", err))
		c.log.Error(cErr.Error(), "method", "Close")
		return cErr
	}
	c.log.Info("Close indexDB", "method", "Close")

	if err := c.blockDB.Close(); err != nil {
		cErr := errors.New(fmt.Sprintf("c.blockDB.Close failed, error is %s", err))
		c.log.Error(cErr.Error(), "method", "Close")
		return cErr
	}
	c.log.Info("Close blockDB", "method", "Close")

	c.flusher = nil
	c.cache = nil
	c.stateDB = nil
	c.indexDB = nil
	c.blockDB = nil

	c.log.Info("Complete destruction", "method", "Close")

	return nil
}

func (c *chain) Plugins() *chain_plugins.Plugins {
	return c.plugins
}

func (c *chain) NewDb(dirName string) (*leveldb.DB, error) {
	absoluteDirName := path.Join(c.chainDir, dirName)
	db, err := leveldb.OpenFile(absoluteDirName, nil)

	if err != nil {
		return nil, err
	}
	return db, nil
}

func (c *chain) SetConsensus(cs Consensus) {
	c.consensus = cs
}

func (c *chain) newDbAndRecover() error {
	var err error
	// new ledger db
	if c.indexDB, err = chain_index.NewIndexDB(c.chainDir); err != nil {
		c.log.Error(fmt.Sprintf("chain_index.NewIndexDB failed, error is %s, chainDir is %s", err, c.chainDir), "method", "newDbAndRecover")
		return err
	}

	// new block db
	if c.blockDB, err = chain_block.NewBlockDB(c.chainDir); err != nil {
		c.log.Error(fmt.Sprintf("chain_block.NewBlockDB failed, error is %s, chainDir is %s", err, c.chainDir), "method", "newDbAndRecover")
		return err
	}

	// new state db
	if c.stateDB, err = chain_state.NewStateDB(c, c.chainDir); err != nil {
		cErr := errors.New(fmt.Sprintf("chain_cache.NewStateDB failed, error is %s", err))

		c.log.Error(cErr.Error(), "method", "newDbAndRecover")
		return err
	}

	// new flusher
	stores := []chain_flusher.Storage{c.blockDB, c.stateDB.StorageRedo(), c.stateDB.Store(), c.indexDB.Store()}
	if c.flusher, err = chain_flusher.NewFlusher(stores, c.chainDir); err != nil {
		cErr := errors.New(fmt.Sprintf("chain_flusher.NewFlusher failed. Error: %s", err))
		c.log.Error(cErr.Error(), "method", "newDbAndRecover")
		return cErr
	}

	// flusher check and recover
	if err := c.flusher.Recover(); err != nil {
		cErr := errors.New(fmt.Sprintf("c.flusher.Recover failed. Error: %s", err))
		c.log.Error(cErr.Error(), "method", "newDbAndRecover")
		return cErr
	}

	// new cache
	if c.cache, err = chain_cache.NewCache(c); err != nil {
		cErr := errors.New(fmt.Sprintf("chain_cache.NewCache failed, error is %s", err))

		c.log.Error(cErr.Error(), "method", "checkAndInitData")
		return cErr
	}

	// init plugins
<<<<<<< HEAD
	if chainPlugins {
=======
	if c.chainCfg.OpenPlugins {
>>>>>>> 58ec4365
		var err error
		if c.plugins, err = chain_plugins.NewPlugins(c.chainDir, c); err != nil {
			cErr := errors.New(fmt.Sprintf("chain_plugins.NewPlugins failed. Error: %s", err))
			c.log.Error(cErr.Error(), "method", "checkAndInitData")
			return cErr
		}

		c.Register(c.plugins)
	}

	return nil
}

func (c *chain) checkAndInitData() (byte, error) {
	// check ledger
	status, err := chain_genesis.CheckLedger(c, c.genesisSnapshotBlock)
	if err != nil {
		cErr := errors.New(fmt.Sprintf("chain_genesis.CheckLedger failed, error is %s, chainDir is %s", err, c.chainDir))

		c.log.Error(cErr.Error(), "method", "checkAndInitData")
		return status, err
	}

	switch status {
	case chain_genesis.LedgerInvalid:
		break
	case chain_genesis.LedgerEmpty:
		// Init Ledger
		if err = chain_genesis.InitLedger(c, c.genesisSnapshotBlock, c.genesisAccountBlocks); err != nil {
			cErr := errors.New(fmt.Sprintf("chain_genesis.InitLedger failed, error is %s", err))
			c.log.Error(cErr.Error(), "method", "checkAndInitData")
			return status, err
		}
		status = chain_genesis.LedgerValid

	}

	return status, nil
}

func (c *chain) initCache() error {
	// init cache
	if err := c.cache.Init(); err != nil {
		cErr := errors.New(fmt.Sprintf("c.cache.Init failed. Error: %s", err))
		c.log.Error(cErr.Error(), "method", "initCache")
		return cErr
	}

	// init sync cache
	var err error
	c.syncCache, err = sync_cache.NewSyncCache(c.chainDir)
	if err != nil {
		cErr := errors.New(fmt.Sprintf("sync_cache.NewSyncCache failed. Error: %s", err))
		c.log.Error(cErr.Error(), "method", "initCache")
		return cErr
	}
	return nil
}

func (c *chain) closeAndCleanData() error {
	var err error
	// close blockDB
	if err = c.blockDB.Close(); err != nil {
		cErr := errors.New(fmt.Sprintf("c.blockDB.Close failed. Error: %s", err))

		c.log.Error(cErr.Error(), "method", "closeAndCleanData")
		return err
	}

	// close indexDB
	if err = c.indexDB.Close(); err != nil {
		cErr := errors.New(fmt.Sprintf("c.indexDB.Close failed. Error: %s", err))

		c.log.Error(cErr.Error(), "method", "closeAndCleanData")
		return err
	}

	// close stateDB
	if err = c.stateDB.Close(); err != nil {
		cErr := errors.New(fmt.Sprintf("c.stateDB.Close failed. Error: %s", err))

		c.log.Error(cErr.Error(), "method", "closeAndCleanData")
		return err
	}

	// close flusher
	if err = c.flusher.Close(); err != nil {
		cErr := errors.New(fmt.Sprintf("c.flusher.Close failed. Error: %s", err))

		c.log.Error(cErr.Error(), "method", "closeAndCleanData")
		return err
	}

	// close plugins
<<<<<<< HEAD
	if chainPlugins {
=======
	if c.chainCfg.OpenPlugins {
>>>>>>> 58ec4365
		if err = c.plugins.Close(); err != nil {
			cErr := errors.New(fmt.Sprintf("c.plugins.Close failed. Error: %s", err))

			c.log.Error(cErr.Error(), "method", "closeAndCleanData")
			return err
		}

	}

	// clean all data
	if err = c.cleanAllData(); err != nil {
		cErr := errors.New(fmt.Sprintf("c.cleanAllData failed. Error: %s", err))

		c.log.Error(cErr.Error(), "method", "closeAndCleanData")
		return err
	}
	return nil
}

func (c *chain) cleanAllData() error {
	return os.RemoveAll(c.chainDir)
}

func defaultConfig() *config.Chain {
	return &config.Chain{
		LedgerGc:       true,
		LedgerGcRetain: 24 * 3600,
		OpenPlugins:    false,
	}
}<|MERGE_RESOLUTION|>--- conflicted
+++ resolved
@@ -29,11 +29,6 @@
 	start = 1
 )
 
-<<<<<<< HEAD
-var chainPlugins = false
-
-=======
->>>>>>> 58ec4365
 type chain struct {
 	genesisCfg *config.Genesis
 	chainCfg   *config.Chain
@@ -87,8 +82,6 @@
 	c.genesisAccountBlocks = chain_genesis.NewGenesisAccountBlocks(genesisCfg)
 	c.genesisSnapshotBlock = chain_genesis.NewGenesisSnapshotBlock(c.genesisAccountBlocks)
 	c.genesisAccountBlockHash = chain_genesis.VmBlocksToHashMap(c.genesisAccountBlocks)
-
-	chainPlugins = chainCfg.PluginEnable
 
 	return c
 }
@@ -254,11 +247,7 @@
 	}
 
 	// init plugins
-<<<<<<< HEAD
-	if chainPlugins {
-=======
 	if c.chainCfg.OpenPlugins {
->>>>>>> 58ec4365
 		var err error
 		if c.plugins, err = chain_plugins.NewPlugins(c.chainDir, c); err != nil {
 			cErr := errors.New(fmt.Sprintf("chain_plugins.NewPlugins failed. Error: %s", err))
@@ -353,11 +342,7 @@
 	}
 
 	// close plugins
-<<<<<<< HEAD
-	if chainPlugins {
-=======
 	if c.chainCfg.OpenPlugins {
->>>>>>> 58ec4365
 		if err = c.plugins.Close(); err != nil {
 			cErr := errors.New(fmt.Sprintf("c.plugins.Close failed. Error: %s", err))
 
