package chain_cache

import (
	"time"

	"github.com/patrickmn/go-cache"
	"github.com/vitelabs/go-vite/chain/utils"
	"github.com/vitelabs/go-vite/common/types"
	"github.com/vitelabs/go-vite/ledger"
)

type dataSet struct {
	store *cache.Cache

	snapshotKeepCount uint64
}

func NewDataSet() *dataSet {
	return &dataSet{
<<<<<<< HEAD
		store: cache.New(cache.NoExpiration, time.Minute*10),
=======
		store:             cache.New(cache.NoExpiration, 1*time.Minute),
		snapshotKeepCount: 1800,
>>>>>>> e965e57a
	}
}

func (ds *dataSet) Close() {
	ds.store.Flush()
	ds.store = nil
}

func (ds *dataSet) IsLarge() bool {
	return ds.store.ItemCount() > 20*10000
}

func (ds *dataSet) InsertAccountBlock(accountBlock *ledger.AccountBlock) {
	ds.insertAccountBlock(accountBlock, cache.NoExpiration)
}

func (ds *dataSet) InsertSnapshotBlock(snapshotBlock *ledger.SnapshotBlock) {
	hashKey := string(chain_utils.CreateSnapshotBlockHashKey(&snapshotBlock.Hash))
	heightKey := string(chain_utils.CreateSnapshotBlockHeightKey(snapshotBlock.Height))

	ds.store.Set(hashKey, snapshotBlock, time.Second*1800)
	ds.store.Set(heightKey, hashKey, time.Second*1800)
	// delete stale
	ds.deleteStaleSnapshotBlock(snapshotBlock.Height)
}

func (ds *dataSet) DeleteAccountBlocks(accountBlocks []*ledger.AccountBlock) {
	for _, accountBlock := range accountBlocks {
		hashKey := string(chain_utils.CreateAccountBlockHashKey(&accountBlock.Hash))
		heightKey := string(chain_utils.CreateAccountBlockHeightKey(&accountBlock.AccountAddress, accountBlock.Height))

		ds.store.Delete(hashKey)
		ds.store.Delete(heightKey)

		for _, sendBlock := range accountBlock.SendBlockList {
			// delete send block
			ds.store.Delete(string(chain_utils.CreateAccountBlockHashKey(&sendBlock.Hash)))
		}
	}
}

func (ds *dataSet) DelayDeleteAccountBlocks(accountBlocks []*ledger.AccountBlock, delay time.Duration) {
	for _, accountBlock := range accountBlocks {
		ds.insertAccountBlock(accountBlock, delay)
	}
}

func (ds *dataSet) DeleteSnapshotBlock(snapshotBlock *ledger.SnapshotBlock) {
	hashKey := string(chain_utils.CreateSnapshotBlockHashKey(&snapshotBlock.Hash))
	heightKey := string(chain_utils.CreateSnapshotBlockHeightKey(snapshotBlock.Height))

	ds.store.Delete(hashKey)
	ds.store.Delete(heightKey)
}

func (ds *dataSet) GetAccountBlock(hash types.Hash) *ledger.AccountBlock {
	hashKey := string(chain_utils.CreateAccountBlockHashKey(&hash))
	block, ok := ds.store.Get(hashKey)
	if !ok {
		return nil
	}

	return block.(*ledger.AccountBlock)
}

func (ds *dataSet) GetAccountBlockByHeight(address types.Address, height uint64) *ledger.AccountBlock {
	heightKey := string(chain_utils.CreateAccountBlockHeightKey(&address, height))
	hashKey, ok := ds.store.Get(heightKey)
	if !ok {
		return nil
	}

	block, ok := ds.store.Get(hashKey.(string))
	if !ok {
		return nil
	}

	return block.(*ledger.AccountBlock)
}

func (ds *dataSet) IsAccountBlockExisted(hash types.Hash) bool {
	hashKey := chain_utils.CreateAccountBlockHashKey(&hash)
	_, ok := ds.store.Get(string(hashKey))
	return ok
}

func (ds *dataSet) GetSnapshotBlock(hash types.Hash) *ledger.SnapshotBlock {
	hashKey := chain_utils.CreateSnapshotBlockHashKey(&hash)
	block, ok := ds.store.Get(string(hashKey))
	if !ok {
		return nil
	}

	return block.(*ledger.SnapshotBlock)
}

func (ds *dataSet) GetSnapshotBlockByHeight(height uint64) *ledger.SnapshotBlock {
	heightKey := string(chain_utils.CreateSnapshotBlockHeightKey(height))
	hashKey, ok := ds.store.Get(heightKey)
	if !ok {
		return nil
	}

	block, ok := ds.store.Get(hashKey.(string))
	if !ok {
		return nil
	}

	return block.(*ledger.SnapshotBlock)
}

func (ds *dataSet) IsSnapshotBlockExisted(hash types.Hash) bool {
	hashKey := chain_utils.CreateSnapshotBlockHashKey(&hash)
	_, ok := ds.store.Get(string(hashKey))
	return ok
}

func (ds *dataSet) insertAccountBlock(accountBlock *ledger.AccountBlock, delay time.Duration) {
	hashKey := string(chain_utils.CreateAccountBlockHashKey(&accountBlock.Hash))
	heightKey := string(chain_utils.CreateAccountBlockHeightKey(&accountBlock.AccountAddress, accountBlock.Height))

	ds.store.Set(hashKey, accountBlock, delay)
	ds.store.Set(heightKey, hashKey, delay)

	for _, sendBlock := range accountBlock.SendBlockList {
		// set send block hash
		ds.store.Set(string(chain_utils.CreateAccountBlockHashKey(&sendBlock.Hash)), accountBlock, delay)
	}
}

func (ds *dataSet) deleteStaleSnapshotBlock(height uint64) {
	if height <= ds.snapshotKeepCount {
		return
	}
	staleHeight := height - ds.snapshotKeepCount
	heightKey := string(chain_utils.CreateSnapshotBlockHeightKey(staleHeight))
	hash, ok := ds.store.Get(heightKey)
	if !ok {
		return
	}

	ds.store.Delete(heightKey)
	ds.store.Delete(hash.(string))
}<|MERGE_RESOLUTION|>--- conflicted
+++ resolved
@@ -17,12 +17,8 @@
 
 func NewDataSet() *dataSet {
 	return &dataSet{
-<<<<<<< HEAD
-		store: cache.New(cache.NoExpiration, time.Minute*10),
-=======
 		store:             cache.New(cache.NoExpiration, 1*time.Minute),
 		snapshotKeepCount: 1800,
->>>>>>> e965e57a
 	}
 }
 
