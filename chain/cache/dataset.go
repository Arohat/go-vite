--- conflicted
+++ resolved
@@ -52,15 +52,12 @@
 			ds.store.Delete(string(chain_utils.CreateAccountBlockHashKey(&sendBlock.Hash)))
 		}
 	}
-<<<<<<< HEAD
-=======
 }
 
 func (ds *dataSet) DelayDeleteAccountBlocks(accountBlocks []*ledger.AccountBlock, delay time.Duration) {
 	for _, accountBlock := range accountBlocks {
 		ds.insertAccountBlock(accountBlock, delay)
 	}
->>>>>>> 9c283ede
 }
 
 func (ds *dataSet) DeleteSnapshotBlock(snapshotBlock *ledger.SnapshotBlock) {
