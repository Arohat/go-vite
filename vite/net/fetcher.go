--- conflicted
+++ resolved
@@ -375,11 +375,8 @@
 
 	log log15.Logger
 
-<<<<<<< HEAD
 	blackBlocks map[types.Hash]struct{}
-=======
-	sbp bool
->>>>>>> 39d98395
+	sbp         bool
 
 	term chan struct{}
 }
