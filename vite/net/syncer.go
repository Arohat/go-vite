--- conflicted
+++ resolved
@@ -21,11 +21,7 @@
 
 // the minimal height difference between snapshot chain of ours and bestPeer,
 // if the difference is little than this value, then we deem no need sync.
-<<<<<<< HEAD
-const minHeightDifference = 60
-=======
 const minHeightDifference = 100
->>>>>>> 089bc581
 const waitEnoughPeers = 5 * time.Second
 const enoughPeers = 3
 const chainGrowInterval = time.Second
