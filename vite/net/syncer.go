package net

import (
	"fmt"
<<<<<<< HEAD
=======
	"io"
>>>>>>> 2a8d721f
	"sync"
	"sync/atomic"
	"time"

	"github.com/vitelabs/go-vite/interfaces"

	"github.com/vitelabs/go-vite/common/types"

	"github.com/vitelabs/go-vite/ledger"
	"github.com/vitelabs/go-vite/log15"
	"github.com/vitelabs/go-vite/vite/net/message"
)

type SyncState uint

const (
	SyncNotStart SyncState = iota
	Syncing
	Syncdone
	Syncerr
	SyncCancel
	SyncDownloaded
)

var syncStatus = [...]string{
	SyncNotStart:   "Sync Not Start",
	Syncing:        "Synchronising",
	Syncdone:       "Sync done",
	Syncerr:        "Sync error",
	SyncCancel:     "Sync canceled",
	SyncDownloaded: "Sync downloaded",
}

func (s SyncState) String() string {
	if s > SyncDownloaded {
		return "unknown sync state_bak"
	}
	return syncStatus[s]
}

// the minimal height difference between snapshot chain of ours and bestPeer
// if the difference is little than this value, then we deem no need sync
const minHeightDifference = 3600
const waitEnoughPeers = 10 * time.Second
const enoughPeers = 3
const chainGrowInterval = time.Second
const maxDownloadTask = 24 * 7 // one week
const downloadTaskSize = 3600

func shouldSync(from, to uint64) bool {
	if to >= from+minHeightDifference {
		return true
	}

	return false
}

func splitChunk(from, to uint64, chunk uint64) (chunks [][2]uint64) {
	// chunks may be only one block, then from == to
	if from > to || to == 0 {
		return
	}

	total := (to-from)/chunk + 1
	chunks = make([][2]uint64, total)

	var cTo uint64
	var i int
	for from <= to {
		if cTo = from + chunk - 1; cTo > to {
			cTo = to
		}

		chunks[i] = [2]uint64{from, cTo}

		from = cTo + 1
		i++
	}

	return chunks[:i]
}

type syncer struct {
	from, to uint64
	current  uint64 // current height

	state SyncState

	peers *peerSet

	// query current block and height
	chain Chain

	// get peer add/delete event
	eventChan chan peerEvent

	// handle blocks
	verifier Verifier
	notifier blockNotifier

	// for sync tasks
	downloader chunkDownloader

	exec syncTaskExecutor

	// for subscribe
	curSubId int
	subs     map[int]SyncStateCallback

	mu sync.Mutex

	running int32
	term    chan struct{}
	log     log15.Logger
}

func (s *syncer) receiveAccountBlock(block *ledger.AccountBlock) error {
	err := s.verifier.VerifyNetAb(block)
	if err != nil {
		return err
	}

	s.notifier.notifyAccountBlock(block, types.RemoteSync)
	return nil
}

func (s *syncer) receiveSnapshotBlock(block *ledger.SnapshotBlock) error {
	err := s.verifier.VerifyNetSb(block)
	if err != nil {
		return err
	}

	s.notifier.notifySnapshotBlock(block, types.RemoteSync)
	return nil
}

func newSyncer(chain Chain, peers *peerSet, verifier Verifier, notifier blockNotifier) *syncer {
	s := &syncer{
		state:     SyncNotStart,
		chain:     chain,
		peers:     peers,
		eventChan: make(chan peerEvent, 1),
		verifier:  verifier,
		notifier:  notifier,
		subs:      make(map[int]SyncStateCallback),
		log:       log15.New("module", "net/syncer"),
	}

	s.downloader = newFileClient(chain, s, peers)
	s.exec = newExecutor(s)

	return s
}

func (s *syncer) SubscribeSyncStatus(fn SyncStateCallback) int {
	s.mu.Lock()
	defer s.mu.Unlock()

	s.curSubId++
	s.subs[s.curSubId] = fn
	return s.curSubId
}

func (s *syncer) UnsubscribeSyncStatus(subId int) {
	if subId <= 0 {
		return
	}

	s.mu.Lock()
	defer s.mu.Unlock()

	delete(s.subs, subId)
}

func (s *syncer) SyncState() SyncState {
	return s.state
}

func (s *syncer) setState(st SyncState) {
	s.state = st
	for _, sub := range s.subs {
		sub(st)
	}
}

func (s *syncer) Stop() {
	if atomic.CompareAndSwapInt32(&s.running, 1, 0) {
		if s.term == nil {
			return
		}

		select {
		case <-s.term:
		default:
			close(s.term)
			s.exec.terminate()
<<<<<<< HEAD
			s.pool.stop()
			s.fc.stop()
			s.clear()
			s.peers.unSub(s.eventChan)
=======
			s.peers.UnSub(s.eventChan)
>>>>>>> 2a8d721f
		}
	}
}

func (s *syncer) Start() {
	// is running
	if !atomic.CompareAndSwapInt32(&s.running, 0, 1) {
		return
	}
	s.term = make(chan struct{})

	s.peers.sub(s.eventChan)

	defer s.Stop()

	start := time.NewTimer(waitEnoughPeers)

wait:
	for {
		select {
		case e := <-s.eventChan:
			if e.count >= enoughPeers {
				break wait
			}
		case <-start.C:
			break wait
		case <-s.term:
			s.log.Warn("sync cancel")
			s.setState(SyncCancel)
			start.Stop()
			return
		}
	}

	start.Stop()

PREPARE:
	// for now syncState is SyncNotStart
	syncPeer := s.peers.syncPeer()
	if syncPeer == nil {
		s.setState(Syncerr)
		s.log.Error("sync error: no peers")
		return
	}

	syncPeerHeight := syncPeer.height()

	// compare snapshot chain height
	current := s.chain.GetLatestSnapshotBlock()
	// p is not all enough, no need to sync
	if current.Height+minHeightDifference > syncPeerHeight {
		if current.Height < syncPeerHeight {
<<<<<<< HEAD
			err := syncPeer.send(GetSnapshotBlocksCode, 0, &message.GetSnapshotBlocks{
=======
			err := syncPeer.Send(GetSnapshotBlocksCode, 0, &message.GetSnapshotBlocks{
>>>>>>> 2a8d721f
				From:    ledger.HashHeight{Height: syncPeerHeight},
				Count:   1,
				Forward: true,
			})

			if err != nil {
<<<<<<< HEAD
				s.log.Error(fmt.Sprintf("Failed to send GetSnapshotBlocks to %s", syncPeer.Address()))
				return
=======
				syncPeer.Report(err)

				goto PREPARE
>>>>>>> 2a8d721f
			}
		}

		s.log.Info(fmt.Sprintf("sync done: syncPeer %s at %d, our height: %d", syncPeer.Address(), syncPeerHeight, current.Height))
		s.setState(Syncdone)
		return
	}

	s.current = current.Height
	s.from = current.Height + 1
	s.to = syncPeerHeight
	s.current = current.Height
	s.setState(Syncing)
<<<<<<< HEAD
	// todo
=======
	s.downloadLedger(s.from, s.to)
>>>>>>> 2a8d721f

	// check chain height
	checkChainTicker := time.NewTicker(chainGrowInterval)
	defer checkChainTicker.Stop()
	var lastCheckTime = time.Now()

	for {
		select {
<<<<<<< HEAD
		case e := <-s.eventChan:
			if e.code == delPeer {
				// a taller peer is disconnected, maybe is the peer we syncing to
				// because peer`s height is growing
				if e.peer.height() >= s.to {
					if syncPeer = s.peers.syncPeer(); syncPeer != nil {
						syncPeerHeight = syncPeer.height()
						if shouldSync(current.Height, syncPeerHeight) {
							s.setTarget(syncPeerHeight)
						} else {
							// no need sync
							s.log.Info(fmt.Sprintf("no need sync to bestPeer %s at %d, our height: %d", syncPeer, syncPeerHeight, current.Height))
							s.setState(Syncdone)
							return
						}
					} else {
						// have no peers
						s.log.Error("sync error: no peers")
						s.setState(Syncerr)
						// no peers, then quit
						return
					}
				}
			} else if shouldSync(current.Height, e.peer.height()) {
				// todo
=======
		case <-s.eventChan:
			if syncPeer = s.peers.SyncPeer(); syncPeer != nil {
				syncPeerHeight = syncPeer.Height()
				if shouldSync(current.Height, syncPeerHeight) {
					s.setTarget(syncPeerHeight)
				} else {
					// no need sync
					s.log.Info(fmt.Sprintf("no need sync to bestPeer %s at %d, our height: %d", syncPeer, syncPeerHeight, current.Height))
					s.setState(Syncdone)
					return
				}
			} else {
				s.log.Error("sync error: no peers")
				s.setState(Syncerr)
				// no peers, then quit
				return
>>>>>>> 2a8d721f
			}

		case now := <-checkChainTicker.C:
			current = s.chain.GetLatestSnapshotBlock()

			if current.Height >= s.to {
				s.log.Info(fmt.Sprintf("sync done, current height: %d", current.Height))
				s.setState(Syncdone)
				return
			}

			s.log.Info(fmt.Sprintf("sync current: %d, chain speed %d", current.Height, current.Height-s.current))

			if current.Height == s.current && now.Sub(lastCheckTime) > 10*time.Minute {
				s.setState(Syncerr)
			} else if s.state == Syncing {
				s.current = current.Height
				lastCheckTime = now
				s.exec.runTo(s.current + 3600)
			}

		case <-s.term:
			s.log.Warn("sync cancel")
			s.setState(SyncCancel)
			return
		}
	}
}

// this method will be called when our target Height changed, (eg. the best peer disconnected)
func (s *syncer) setTarget(to uint64) {
	atomic.StoreUint64(&s.to, to)
}

<<<<<<< HEAD
=======
func (s *syncer) readCacheLoop() {
Loop:
	for {
		if s.state == Syncdone {
			return
		}

		cacher := s.chain.GetSyncCache()
		cs := cacher.Chunks()

		if len(cs) == 0 {
			time.Sleep(3 * time.Second)
			continue
		}

		var err error
		var reader interfaces.ReadCloser

		c := cs[0]
		if c[1] > s.current && c[1] < s.current+downloadTaskSize {
			reader, err = cacher.NewReader(c[0], c[1])
			if err != nil {
				s.log.Error(fmt.Sprintf("read chunk %d-%d from cache error: %v", c[0], c[1], err))
				goto Loop
			}

			for {
				var ab *ledger.AccountBlock
				var sb *ledger.SnapshotBlock
				ab, sb, err = reader.Read()
				if err != nil {
					if err == io.EOF {
						break
					}
					s.log.Error(fmt.Sprintf("read chunk %d-%d from cache error: %v", c[0], c[1], err))
					break
				} else if ab != nil {
					err = s.receiveAccountBlock(ab)
					if err != nil {
						s.log.Error(fmt.Sprintf("handle account block %s from cache error: %v", ab.Hash, err))
					}
					break
				} else if sb != nil {
					err = s.receiveSnapshotBlock(sb)
					if err != nil {
						s.log.Error(fmt.Sprintf("handle snapshot block %s from cache error: %v", sb.Hash, err))
					}
					break
				}
			}

			_ = reader.Close()
		}
	}
}

func (s *syncer) downloadLedger(from, to uint64) {
	to2 := from + maxDownloadTask*downloadTaskSize - 1
	if to2 > to {
		to2 = to
	}

	cs := splitChunk(from, to2, downloadTaskSize)

	for _, c := range cs {
		s.exec.add(&syncTask{
			task: &chunkTask{
				from:       c[0],
				to:         c[1],
				downloader: s.downloader,
			},
			typ: syncChunkTask,
		})
	}
}

>>>>>>> 2a8d721f
func (s *syncer) taskDone(t *syncTask, err error) {
	if err != nil {
		s.log.Error(fmt.Sprintf("sync task %s error", t.String()))

		if s.state != Syncing || atomic.LoadInt32(&s.running) == 0 {
			return
		}

		_, to := t.bound()
		target := atomic.LoadUint64(&s.to)

		if to <= target {
			s.setState(Syncerr)
			return
		}
	}
}

func (s *syncer) allTaskDone(last *syncTask) {
	_, to := last.bound()
	target := atomic.LoadUint64(&s.to)

	if to >= target {
		s.setState(SyncDownloaded)
		return
	}

	// download next batch
	s.downloadLedger(to+1, s.to)
}

type SyncStatus struct {
	From     uint64
	To       uint64
	Current  uint64
	Received uint64
	State    SyncState
}

func (s *syncer) Status() SyncStatus {
	current := s.chain.GetLatestSnapshotBlock()

	return SyncStatus{
		From:    s.from,
		To:      s.to,
		Current: current.Height,
		State:   s.state,
	}
}

type SyncDetail struct {
	SyncStatus
	ExecutorStatus
}

func (s *syncer) Detail() SyncDetail {
	return SyncDetail{
		SyncStatus:     s.Status(),
		ExecutorStatus: s.exec.status(),
	}
}<|MERGE_RESOLUTION|>--- conflicted
+++ resolved
@@ -2,10 +2,7 @@
 
 import (
 	"fmt"
-<<<<<<< HEAD
-=======
 	"io"
->>>>>>> 2a8d721f
 	"sync"
 	"sync/atomic"
 	"time"
@@ -202,14 +199,7 @@
 		default:
 			close(s.term)
 			s.exec.terminate()
-<<<<<<< HEAD
-			s.pool.stop()
-			s.fc.stop()
-			s.clear()
 			s.peers.unSub(s.eventChan)
-=======
-			s.peers.UnSub(s.eventChan)
->>>>>>> 2a8d721f
 		}
 	}
 }
@@ -262,25 +252,15 @@
 	// p is not all enough, no need to sync
 	if current.Height+minHeightDifference > syncPeerHeight {
 		if current.Height < syncPeerHeight {
-<<<<<<< HEAD
 			err := syncPeer.send(GetSnapshotBlocksCode, 0, &message.GetSnapshotBlocks{
-=======
-			err := syncPeer.Send(GetSnapshotBlocksCode, 0, &message.GetSnapshotBlocks{
->>>>>>> 2a8d721f
 				From:    ledger.HashHeight{Height: syncPeerHeight},
 				Count:   1,
 				Forward: true,
 			})
 
 			if err != nil {
-<<<<<<< HEAD
-				s.log.Error(fmt.Sprintf("Failed to send GetSnapshotBlocks to %s", syncPeer.Address()))
-				return
-=======
-				syncPeer.Report(err)
-
+				syncPeer.catch(err)
 				goto PREPARE
->>>>>>> 2a8d721f
 			}
 		}
 
@@ -294,11 +274,7 @@
 	s.to = syncPeerHeight
 	s.current = current.Height
 	s.setState(Syncing)
-<<<<<<< HEAD
-	// todo
-=======
 	s.downloadLedger(s.from, s.to)
->>>>>>> 2a8d721f
 
 	// check chain height
 	checkChainTicker := time.NewTicker(chainGrowInterval)
@@ -307,36 +283,9 @@
 
 	for {
 		select {
-<<<<<<< HEAD
-		case e := <-s.eventChan:
-			if e.code == delPeer {
-				// a taller peer is disconnected, maybe is the peer we syncing to
-				// because peer`s height is growing
-				if e.peer.height() >= s.to {
-					if syncPeer = s.peers.syncPeer(); syncPeer != nil {
-						syncPeerHeight = syncPeer.height()
-						if shouldSync(current.Height, syncPeerHeight) {
-							s.setTarget(syncPeerHeight)
-						} else {
-							// no need sync
-							s.log.Info(fmt.Sprintf("no need sync to bestPeer %s at %d, our height: %d", syncPeer, syncPeerHeight, current.Height))
-							s.setState(Syncdone)
-							return
-						}
-					} else {
-						// have no peers
-						s.log.Error("sync error: no peers")
-						s.setState(Syncerr)
-						// no peers, then quit
-						return
-					}
-				}
-			} else if shouldSync(current.Height, e.peer.height()) {
-				// todo
-=======
 		case <-s.eventChan:
-			if syncPeer = s.peers.SyncPeer(); syncPeer != nil {
-				syncPeerHeight = syncPeer.Height()
+			if syncPeer = s.peers.syncPeer(); syncPeer != nil {
+				syncPeerHeight = syncPeer.height()
 				if shouldSync(current.Height, syncPeerHeight) {
 					s.setTarget(syncPeerHeight)
 				} else {
@@ -350,7 +299,6 @@
 				s.setState(Syncerr)
 				// no peers, then quit
 				return
->>>>>>> 2a8d721f
 			}
 
 		case now := <-checkChainTicker.C:
@@ -385,8 +333,6 @@
 	atomic.StoreUint64(&s.to, to)
 }
 
-<<<<<<< HEAD
-=======
 func (s *syncer) readCacheLoop() {
 Loop:
 	for {
@@ -463,7 +409,6 @@
 	}
 }
 
->>>>>>> 2a8d721f
 func (s *syncer) taskDone(t *syncTask, err error) {
 	if err != nil {
 		s.log.Error(fmt.Sprintf("sync task %s error", t.String()))
