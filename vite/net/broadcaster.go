--- conflicted
+++ resolved
@@ -9,11 +9,6 @@
 	"github.com/vitelabs/go-vite/log15"
 	"github.com/vitelabs/go-vite/monitor"
 	"github.com/vitelabs/go-vite/vite/net/circle"
-<<<<<<< HEAD
-	"sync"
-	"time"
-=======
->>>>>>> 7f38646a
 )
 
 type broadcaster struct {
@@ -101,11 +96,7 @@
 	if block.Timestamp != nil {
 		delta := now.Sub(*block.Timestamp)
 		b.mu.Lock()
-<<<<<<< HEAD
-		b.statis.Put(delta.Nanoseconds())
-=======
 		b.statis.Put(delta.Nanoseconds() / 1e6)
->>>>>>> 7f38646a
 		b.mu.Unlock()
 	}
 
@@ -130,11 +121,7 @@
 	if block.Timestamp != nil {
 		delta := now.Sub(*block.Timestamp)
 		b.mu.Lock()
-<<<<<<< HEAD
-		b.statis.Put(delta.Nanoseconds())
-=======
 		b.statis.Put(delta.Nanoseconds() / 1e6)
->>>>>>> 7f38646a
 		b.mu.Unlock()
 	}
 
