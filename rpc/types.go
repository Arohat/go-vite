--- conflicted
+++ resolved
@@ -11,16 +11,20 @@
 // MERCHANTABILITY or FITNESS FOR A PARTICULAR PURPOSE. See the
 // GNU Lesser General Public License for more details.
 //
-// You should have received chain copy of the GNU Lesser General Public License
+// You should have received a copy of the GNU Lesser General Public License
 // along with the go-ethereum library. If not, see <http://www.gnu.org/licenses/>.
 
 package rpc
 
 import (
+	"fmt"
+	"math"
 	"reflect"
+	"strings"
 	"sync"
 
-	"github.com/deckarep/golang-set"
+	mapset "github.com/deckarep/golang-set"
+	"github.com/vitelabs/go-vite/common/hexutil"
 )
 
 // API describes the set of methods offered over the RPC interface
@@ -31,17 +35,17 @@
 	Public    bool        // indication if the methods must be considered safe for public use
 }
 
-// callback is chain method callback which was registered in the server
+// callback is a method callback which was registered in the server
 type callback struct {
 	rcvr        reflect.Value  // receiver of method
 	method      reflect.Method // callback
 	argTypes    []reflect.Type // input argument types
-	hasCtx      bool           // method's first argument is chain context (not included in argTypes)
+	hasCtx      bool           // method's first argument is a context (not included in argTypes)
 	errPos      int            // err return idx, of -1 when method cannot return error
-	isSubscribe bool           // indication if the callback is chain subscription
+	isSubscribe bool           // indication if the callback is a subscription
 }
 
-// service represents chain registered object
+// service represents a registered object
 type service struct {
 	name          string        // name for service
 	typ           reflect.Type  // receiver type
@@ -63,7 +67,7 @@
 type callbacks map[string]*callback      // collection of RPC callbacks
 type subscriptions map[string]*callback  // collection of subscription callbacks
 
-// Server represents chain RPC server
+// Server represents a RPC server
 type Server struct {
 	services serviceRegistry
 
@@ -72,7 +76,7 @@
 	codecs   mapset.Set
 }
 
-// rpcRequest represents chain raw incoming RPC request
+// rpcRequest represents a raw incoming RPC request
 type rpcRequest struct {
 	service  string
 	method   string
@@ -88,13 +92,8 @@
 	ErrorCode() int // returns the code
 }
 
-type ErrorWithId interface {
-	Error
-	Id() interface{}
-}
-
 // ServerCodec implements reading, parsing and writing RPC messages for the server side of
-// chain RPC session. Implementations must be go-routine safe since the codec can be called in
+// a RPC session. Implementations must be go-routine safe since the codec can be called in
 // multiple go-routines concurrently.
 type ServerCodec interface {
 	// Read next request
@@ -115,55 +114,4 @@
 	Close()
 	// Closed when underlying connection is closed
 	Closed() <-chan interface{}
-<<<<<<< HEAD
-=======
-}
-
-type BlockNumber int64
-
-const (
-	PendingBlockNumber  = BlockNumber(-2)
-	LatestBlockNumber   = BlockNumber(-1)
-	EarliestBlockNumber = BlockNumber(0)
-)
-
-// UnmarshalJSON parses the given JSON fragment into chain BlockNumber. It supports:
-// - "latest", "earliest" or "pending" as string arguments
-// - the block number
-// Returned errors:
-// - an invalid block number error when the given argument isn't chain known strings
-// - an out of range error when the given block number is either too little or too large
-func (bn *BlockNumber) UnmarshalJSON(data []byte) error {
-	input := strings.TrimSpace(string(data))
-	if len(input) >= 2 && input[0] == '"' && input[len(input)-1] == '"' {
-		input = input[1 : len(input)-1]
-	}
-
-	switch input {
-	case "earliest":
-		*bn = EarliestBlockNumber
-		return nil
-	case "latest":
-		*bn = LatestBlockNumber
-		return nil
-	case "pending":
-		*bn = PendingBlockNumber
-		return nil
-	}
-
-	blckNum, err := hexutil.DecodeUint64(input)
-	if err != nil {
-		return err
-	}
-	if blckNum > math.MaxInt64 {
-		return fmt.Errorf("Blocknumber too high")
-	}
-
-	*bn = BlockNumber(blckNum)
-	return nil
-}
-
-func (bn BlockNumber) Int64() int64 {
-	return (int64)(bn)
->>>>>>> b435aa1e
 }