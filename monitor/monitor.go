--- conflicted
+++ resolved
@@ -2,15 +2,12 @@
 
 import (
 	"encoding/json"
-<<<<<<< HEAD
 	"github.com/vitelabs/go-vite/metrics"
-=======
 	"fmt"
 	"math/rand"
 	"os"
 	"os/user"
 	"path"
->>>>>>> 48db57c5
 	"strconv"
 	"sync"
 	"sync/atomic"
