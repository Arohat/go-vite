package config

type P2P struct {
	Name string `json:"Name""`

	// use for sign data
	PrivateKey string `json:"PrivateKey"`

	// `MaxPeers` is the maximum number of peers that can be connected.
	MaxPeers uint `json:"MaxPeers"`

	// `MaxInboundRatio` is the ratio of MaxPeers that initiate an active connection to this node.
	// the actual value is `MaxPeers / MaxInboundRatio`
	MaxInboundRatio uint `json:"MaxInboundRatio"`

	// `MaxPendingPeers` is the maximum number of peers that wait to connect.
	MaxPendingPeers uint `json:"MaxPendingPeers"`

	BootNodes []string `json:"BootNodes"`

<<<<<<< HEAD
	Port uint `json:"Port"`
=======
	Port uint `json:"Addr"`
>>>>>>> af0978a9

	Datadir string `json:"Datadir"`

	NetID uint `json:"NetID"`

	Kafka []string `json:"Kafka"`
}<|MERGE_RESOLUTION|>--- conflicted
+++ resolved
@@ -9,20 +9,16 @@
 	// `MaxPeers` is the maximum number of peers that can be connected.
 	MaxPeers uint `json:"MaxPeers"`
 
-	// `MaxInboundRatio` is the ratio of MaxPeers that initiate an active connection to this node.
-	// the actual value is `MaxPeers / MaxInboundRatio`
-	MaxInboundRatio uint `json:"MaxInboundRatio"`
+	// `MaxPassivePeersRatio` is the ratio of MaxPeers that initiate an active connection to this node.
+	// the actual value is `MaxPeers / MaxPassivePeersRatio`
+	MaxPassivePeersRatio uint `json:"MaxPassivePeersRatio"`
 
 	// `MaxPendingPeers` is the maximum number of peers that wait to connect.
 	MaxPendingPeers uint `json:"MaxPendingPeers"`
 
 	BootNodes []string `json:"BootNodes"`
 
-<<<<<<< HEAD
-	Port uint `json:"Port"`
-=======
 	Port uint `json:"Addr"`
->>>>>>> af0978a9
 
 	Datadir string `json:"Datadir"`
 
