--- conflicted
+++ resolved
@@ -112,11 +112,9 @@
 	Amount         *big.Int
 	WithdrawHeight uint64
 	BeneficialAddr types.Address
-<<<<<<< HEAD
 	AgentAddr      types.Address
 	Bid            uint8
 	Agent          bool
-=======
 }
 
 type DexFundContractInfo struct {
@@ -205,5 +203,4 @@
 	Timestamp          int64
 	Agent              types.Address
 	SendHash           types.Hash
->>>>>>> 712f6bb9
 }