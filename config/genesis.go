--- conflicted
+++ resolved
@@ -34,11 +34,8 @@
 type ForkPoints struct {
 	SeedFork *ForkPoint
 	DexFork  *ForkPoint
-<<<<<<< HEAD
+	StemFork *ForkPoint
 	NewFork  *ForkPoint
-=======
-	StemFork *ForkPoint
->>>>>>> f7726675
 }
 
 type GenesisVmLog struct {
