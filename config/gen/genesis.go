package config_gen

import (
	"encoding/json"
	"fmt"
	"os"

	"github.com/ethereum/go-ethereum/log"
	"github.com/vitelabs/go-vite/common/fork"
	"github.com/vitelabs/go-vite/config"
)

func MakeGenesisConfig(genesisFile string) *config.Genesis {
	var genesisConfig *config.Genesis

	if len(genesisFile) > 0 {
		file, err := os.Open(genesisFile)
		if err != nil {
			log.Crit(fmt.Sprintf("Failed to read genesis file: %v", err), "method", "readGenesis")
		}
		defer file.Close()

		genesisConfig = new(config.Genesis)
		if err := json.NewDecoder(file).Decode(genesisConfig); err != nil {
			log.Crit(fmt.Sprintf("invalid genesis file: %v", err), "method", "readGenesis")
		}
		if !config.IsCompleteGenesisConfig(genesisConfig) {
			log.Crit(fmt.Sprintf("invalid genesis file, genesis account info is not complete"), "method", "readGenesis")
		}
	} else {
		genesisConfig = makeGenesisAccountConfig()
	}

	// set fork points
	genesisConfig.ForkPoints = makeForkPointsConfig(genesisConfig)
	return genesisConfig
}

func makeForkPointsConfig(genesisConfig *config.Genesis) *config.ForkPoints {
	// checkForkPoints(genesisConfig.ForkPoints)
	if genesisConfig != nil && genesisConfig.ForkPoints != nil {
		if err := fork.CheckForkPoints(*genesisConfig.ForkPoints); err != nil {
			panic(err)
		}
		return genesisConfig.ForkPoints
	} else {
		return &config.ForkPoints{
			SeedFork: &config.ForkPoint{
				Height:  3488471,
				Version: 1,
			},

			DexFork: &config.ForkPoint{
				Height:  5442723,
				Version: 2,
			},

			DexFeeFork: &config.ForkPoint{
				Height:  8013367,
				Version: 3,
			},

			StemFork: &config.ForkPoint{
				Height:  8403110,
				Version: 4,
			},
			LeafFork: &config.ForkPoint{
				Height:  9413600,
				Version: 5,
			},
<<<<<<< HEAD
			LushFork: &config.ForkPoint{
				Height:  15413600,
=======
			EarthFork: &config.ForkPoint{
				Height:  50000000,
>>>>>>> f9a73d5c
				Version: 6,
			},
		}
	}
}

//var genesisJsonStr = "{\"GenesisAccountAddress\": \"vite_60e292f0ac471c73d914aeff10bb25925e13b2a9fddb6e6122\",\"ForkPoints\": null,\"GovernanceInfo\": {\"ConsensusGroupInfoMap\": {\"00000000000000000001\": {\"NodeCount\": 25,\"Interval\": 1,\"PerCount\": 3,\"RandCount\": 2,\"RandRank\": 100,\"Repeat\": 1,\"CheckLevel\": 0,\"CountingTokenId\": \"tti_5649544520544f4b454e6e40\",\"RegisterConditionId\": 1,\"RegisterConditionParam\": {\"StakeAmount\": 500000000000000000000000,\"StakeToken\": \"tti_5649544520544f4b454e6e40\",\"StakeHeight\": 7776000},\"VoteConditionId\": 1,\"VoteConditionParam\": {},\"Owner\": \"vite_60e292f0ac471c73d914aeff10bb25925e13b2a9fddb6e6122\",\"StakeAmount\": 0,\"ExpirationHeight\": 1},\"00000000000000000002\": {\"NodeCount\": 25,\"Interval\": 3,\"PerCount\": 1,\"RandCount\": 2,\"RandRank\": 100,\"Repeat\": 48,\"CheckLevel\": 1,\"CountingTokenId\": \"tti_5649544520544f4b454e6e40\",\"RegisterConditionId\": 1,\"RegisterConditionParam\": {\"StakeAmount\": 500000000000000000000000,\"StakeToken\": \"tti_5649544520544f4b454e6e40\",\"StakeHeight\": 7776000},\"VoteConditionId\": 1,\"VoteConditionParam\": {},\"Owner\": \"vite_60e292f0ac471c73d914aeff10bb25925e13b2a9fddb6e6122\",\"StakeAmount\": 0,\"ExpirationHeight\": 1}},\"RegistrationInfoMap\": {\"00000000000000000001\": {\"Vite_SBP01\": {\"BlockProducingAddress\": \"vite_9065ff0e14ebf983e090cde47d59fe77d7164b576a6d2d0eda\",\"StakeAddress\": \"vite_79f6168f60d19dbf74c9f180264a14a47675f2840696873ff7\",\"Amount\": 500000000000000000000000,\"ExpirationHeight\": 7776000,\"RewardTime\": 1,\"RevokeTime\": 0,\"HistoryAddressList\": [\"vite_9065ff0e14ebf983e090cde47d59fe77d7164b576a6d2d0eda\"]},\"Vite_SBP02\": {\"BlockProducingAddress\": \"vite_995769283a01ba8d00258dbb5371c915df59c8657335bfb1b2\",\"StakeAddress\": \"vite_79f6168f60d19dbf74c9f180264a14a47675f2840696873ff7\",\"Amount\": 500000000000000000000000,\"ExpirationHeight\": 7776000,\"RewardTime\": 1,\"RevokeTime\": 0,\"HistoryAddressList\": [\"vite_995769283a01ba8d00258dbb5371c915df59c8657335bfb1b2\"]},\"Vite_SBP03\": {\"BlockProducingAddress\": \"vite_9b33ce9fc70f14407db75cfa8453680f364e6674c7cc1fb785\",\"StakeAddress\": \"vite_79f6168f60d19dbf74c9f180264a14a47675f2840696873ff7\",\"Amount\": 500000000000000000000000,\"ExpirationHeight\": 7776000,\"RewardTime\": 1,\"RevokeTime\": 0,\"HistoryAddressList\": [\"vite_9b33ce9fc70f14407db75cfa8453680f364e6674c7cc1fb785\"]},\"Vite_SBP04\": {\"BlockProducingAddress\": \"vite_aadf6275ecbf07181c5c37c7d709aebf06553e470345d3f699\",\"StakeAddress\": \"vite_79f6168f60d19dbf74c9f180264a14a47675f2840696873ff7\",\"Amount\": 500000000000000000000000,\"ExpirationHeight\": 7776000,\"RewardTime\": 1,\"RevokeTime\": 0,\"HistoryAddressList\": [\"vite_aadf6275ecbf07181c5c37c7d709aebf06553e470345d3f699\"]},\"Vite_SBP05\": {\"BlockProducingAddress\": \"vite_c1d11e6eda9a9b80e388a38e0ac541cbc3333736233b4eaaab\",\"StakeAddress\": \"vite_79f6168f60d19dbf74c9f180264a14a47675f2840696873ff7\",\"Amount\": 500000000000000000000000,\"ExpirationHeight\": 7776000,\"RewardTime\": 1,\"RevokeTime\": 0,\"HistoryAddressList\": [\"vite_c1d11e6eda9a9b80e388a38e0ac541cbc3333736233b4eaaab\"]}}},\"VoteStatusMap\": {\"00000000000000000001\": {\"vite_002f9cc5863815d27679b3a5e4f47675e680926a7ae5365d5e\": \"Vite_SBP01\",\"vite_00306f5d2904c8b2e4fbb0ff07635130bd6c4f14f3c2cc9d32\": \"Vite_SBP02\",\"vite_0040b24dacaa808b4fccec4a482b127e40542398e5880d21ad\": \"Vite_SBP03\",\"vite_0047b193c7d7791a94de7e45b7febf6eac8139fd81695cfdb5\": \"Vite_SBP04\",\"vite_0097b268fb1954e8acbd7ff6d90788e2a118c7a8c48207bc83\": \"Vite_SBP05\"}}},\"AssetInfo\": {\"TokenInfoMap\": {\"tti_251a3e67a41b5ea2373936c8\": {\"TokenName\": \"Vite Community Point\",\"TokenSymbol\": \"VCP\",\"TotalSupply\": 10000000000,\"Decimals\": 0,\"Owner\": \"vite_60e292f0ac471c73d914aeff10bb25925e13b2a9fddb6e6122\",\"MaxSupply\": 0,\"IsOwnerBurnOnly\": false,\"IsReIssuable\": false},\"tti_5649544520544f4b454e6e40\": {\"TokenName\": \"Vite Token\",\"TokenSymbol\": \"VITE\",\"TotalSupply\": 1000000000000000000000000000,\"Decimals\": 18,\"Owner\": \"vite_0000000000000000000000000000000000000004d28108e76b\",\"MaxSupply\": 115792089237316195423570985008687907853269984665640564039457584007913129639935,\"IsOwnerBurnOnly\": false,\"IsReIssuable\": true}},\"LogList\": [{\"Data\": \"\",\"Topics\": [\"3f9dcc00d5e929040142c3fb2b67a3be1b0e91e98dac18d5bc2b7817a4cfecb6\",\"000000000000000000000000000000000000000000005649544520544f4b454e\"]},{\"Data\": \"\",\"Topics\": [\"3f9dcc00d5e929040142c3fb2b67a3be1b0e91e98dac18d5bc2b7817a4cfecb6\",\"00000000000000000000000000000000000000000000251a3e67a41b5ea23739\"]}]},\"QuotaInfo\": {\"StakeInfoMap\": {\"vite_002f9cc5863815d27679b3a5e4f47675e680926a7ae5365d5e\": [{\"Amount\": 1100000000000000000000,\"ExpirationHeight\": 1,\"Beneficiary\": \"vite_002f9cc5863815d27679b3a5e4f47675e680926a7ae5365d5e\"}],\"vite_0040b24dacaa808b4fccec4a482b127e40542398e5880d21ad\": [{\"Amount\": 1000000000000000000000,\"ExpirationHeight\": 1,\"Beneficiary\": \"vite_0040b24dacaa808b4fccec4a482b127e40542398e5880d21ad\"}]},\"StakeBeneficialMap\": {\"vite_002f9cc5863815d27679b3a5e4f47675e680926a7ae5365d5e\": 1100000000000000000000,\"vite_0040b24dacaa808b4fccec4a482b127e40542398e5880d21ad\": 1000000000000000000000}},\"AccountBalanceMap\": {\"vite_002f9cc5863815d27679b3a5e4f47675e680926a7ae5365d5e\": {\"tti_251a3e67a41b5ea2373936c8\": 1000000,\"tti_5649544520544f4b454e6e40\": 27068892782446871294625},\"vite_0040b24dacaa808b4fccec4a482b127e40542398e5880d21ad\": {\"tti_251a3e67a41b5ea2373936c8\": 5000,\"tti_5649544520544f4b454e6e40\": 13575090107549484290851},\"vite_0040b24dacaa808b4fccec4a482b127e40542398e5880d21ad\": {\"tti_251a3e67a41b5ea2373936c8\": 9998995000,\"tti_5649544520544f4b454e6e40\": 999959356017110003644414524},\"vite_79f6168f60d19dbf74c9f180264a14a47675f2840696873ff7\": {}}}"

func makeGenesisAccountConfig() *config.Genesis {
	g := new(config.Genesis)
	err := json.Unmarshal([]byte(genesisJsonStr), g)
	if err != nil {
		panic(err)
	}
	return g
}<|MERGE_RESOLUTION|>--- conflicted
+++ resolved
@@ -68,13 +68,8 @@
 				Height:  9413600,
 				Version: 5,
 			},
-<<<<<<< HEAD
-			LushFork: &config.ForkPoint{
-				Height:  15413600,
-=======
 			EarthFork: &config.ForkPoint{
 				Height:  50000000,
->>>>>>> f9a73d5c
 				Version: 6,
 			},
 		}
