--- conflicted
+++ resolved
@@ -53,14 +53,13 @@
 				Height:  5442723,
 				Version: 2,
 			},
-<<<<<<< HEAD
+			DexFeeFork: &config.ForkPoint{
+				Height:  8013367,
+				Version: 3,
+			},
 			StemFork: &config.ForkPoint{
 				Height:  8405652,
-=======
-			DexFeeFork: &config.ForkPoint{
-				Height:  8013367,
->>>>>>> 71337efe
-				Version: 3,
+				Version: 4,
 			},
 		}
 	}
