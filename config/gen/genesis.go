--- conflicted
+++ resolved
@@ -75,16 +75,12 @@
 			},
 
 			DexMiningFork: &config.ForkPoint{
-<<<<<<< HEAD
-				Height:  17000000,
+				Height:  17142720,
 				Version: 7,
 			},
 
 			DeFiFork: &config.ForkPoint{
 				Height:  20000000,
-=======
-				Height:  17142720,
->>>>>>> 9a61ae15
 				Version: 7,
 			},
 		}
