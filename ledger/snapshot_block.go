--- conflicted
+++ resolved
@@ -187,23 +187,21 @@
 		source = append(source, []byte(forkName)...)
 	}
 
-<<<<<<< HEAD
-	// Seed
-	if sb.Seed > 0 {
-		seedBytes := make([]byte, 8)
-		binary.BigEndian.PutUint64(seedBytes, sb.Seed)
-		source = append(source, seedBytes...)
-	}
-
-	// SeedHash
-	if sb.SeedHash != nil {
-		source = append(source, sb.SeedHash.Bytes()...)
-=======
 	// Snapshot Content
 	if fork.IsMintFork(sb.Height) {
 		scBytes := sb.SnapshotContent.Bytes()
 		source = append(source, scBytes...)
->>>>>>> 47a2d6c3
+		// Seed
+		if sb.Seed > 0 {
+			seedBytes := make([]byte, 8)
+			binary.BigEndian.PutUint64(seedBytes, sb.Seed)
+			source = append(source, seedBytes...)
+		}
+
+		// SeedHash
+		if sb.SeedHash != nil {
+			source = append(source, sb.SeedHash.Bytes()...)
+		}
 	}
 
 	hash, _ := types.BytesToHash(crypto.Hash256(source))
