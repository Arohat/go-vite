package ledger

import (
	"bytes"
	"encoding/binary"
<<<<<<< HEAD
	"sort"
	"time"

=======
	"errors"
	"fmt"
>>>>>>> 39f12336
	"github.com/golang/protobuf/proto"
	"github.com/vitelabs/go-vite/common/fork"
	"github.com/vitelabs/go-vite/common/types"
	"github.com/vitelabs/go-vite/crypto"
	"github.com/vitelabs/go-vite/crypto/ed25519"
	"github.com/vitelabs/go-vite/log15"
	"github.com/vitelabs/go-vite/vitepb"
)

var snapshotBlockLog = log15.New("module", "ledger/snapshot_block")

type SnapshotContentBytesList [][]byte

const ScItemBytesLen = types.AddressSize + types.HashSize + 8

func scItemToBytes(addr *types.Address, hashHeight *HashHeight) []byte {
	bytes := make([]byte, 0, ScItemBytesLen)
	// Address
	bytes = append(bytes, addr.Bytes()...)

	// Hash
	bytes = append(bytes, hashHeight.Hash.Bytes()...)

	// Height
	heightBytes := make([]byte, 8)
	binary.BigEndian.PutUint64(heightBytes, hashHeight.Height)
	bytes = append(bytes, heightBytes...)

	return bytes
}

func bytesToScItem(buf []byte) (*types.Address, *HashHeight, error) {

	// Address
	addr, err := types.BytesToAddress(buf[:types.AddressSize+1])
	if err != nil {
		return nil, nil, err
	}
	// Hash
	blockHash, err := types.BytesToHash(buf[types.AddressSize+1 : types.AddressSize+types.HashSize+1])
	if err != nil {
		return nil, nil, err
	}

	height := binary.BigEndian.Uint64(buf[types.AddressSize+types.HashSize+1:])

	return &addr, &HashHeight{
		Height: height,
		Hash:   blockHash,
	}, nil
}

func NewSnapshotContentBytesList(sc SnapshotContent) SnapshotContentBytesList {
	scbList := make([][]byte, 0, len(sc))
	for addr, hashHeight := range sc {
		scbList = append(scbList, scItemToBytes(&addr, hashHeight))
	}

	return scbList
}

func (scbList SnapshotContentBytesList) Len() int { return len(scbList) }
func (scbList SnapshotContentBytesList) Swap(i, j int) {
	scbList[i], scbList[j] = scbList[j], scbList[i]
}
func (scbList SnapshotContentBytesList) Less(i, j int) bool {
	return bytes.Compare(scbList[i], scbList[j]) <= 0
}

type SnapshotContent map[types.Address]*HashHeight

func (sc SnapshotContent) bytesList() [][]byte {
	scbList := NewSnapshotContentBytesList(sc)
	sort.Sort(scbList)
	return scbList
}

func (sc SnapshotContent) proto() []byte {
	scBytes := make([]byte, 0, ScItemBytesLen*len(sc))
	for addr, hashHeight := range sc {
		scBytes = append(scBytes, scItemToBytes(&addr, hashHeight)...)
	}

	return scBytes
}

func (sc SnapshotContent) deProto(pb []byte) error {
	lenPb := len(pb)
	if lenPb%ScItemBytesLen != 0 {
		return errors.New(fmt.Sprintf("The length of pb is %d, %d % %d != 0", lenPb, lenPb, ScItemBytesLen))
	}
	currentPointer := 0
	for currentPointer < lenPb {
		nextPointer := currentPointer + ScItemBytesLen + 1
		if addr, hashHeight, err := bytesToScItem(pb[currentPointer:nextPointer]); err != nil {
			return err
		} else {
			sc[*addr] = hashHeight
		}
		currentPointer = nextPointer
	}

	return nil
}

type SnapshotBlock struct {
	Hash types.Hash `json:"hash"`

	PrevHash types.Hash `json:"prevHash"` // 1
	Height   uint64     `json:"height"`   // 2

	producer  *types.Address    // for cache
	PublicKey ed25519.PublicKey `json:"publicKey"`

	Signature []byte `json:"signature"`

	Timestamp *time.Time `json:"timestamp"` // 3

	Seed     uint64     `json:Seed`     // 4
	SeedHash types.Hash `json:SeedHash` // 5

	SnapshotContent SnapshotContent `json:"snapshotContent"` // 6
}

func ComputeSeedHash(seed uint64, prevHash types.Hash, timestamp *time.Time) types.Hash {
	source := make([]byte, 0, 8+types.HashSize+8)

	//Seed
	seedBytes := make([]byte, 8)
	binary.BigEndian.PutUint64(seedBytes, seed)
	source = append(source, seedBytes...)

	// PrevHash
	source = append(source, prevHash.Bytes()...)

	// Timestamp
	unixTimeBytes := make([]byte, 8)
	binary.BigEndian.PutUint64(unixTimeBytes, uint64(timestamp.Unix()))
	source = append(source, unixTimeBytes...)

	hash, _ := types.BytesToHash(crypto.Hash256(source))
	return hash
}

func (sb *SnapshotBlock) hashSourceLength() int {
	// 1 , 2, 3, 4, 5
	size := types.HashSize + 8 + 8 + 8 + types.HashSize

	// 6
	size += len(sb.SnapshotContent) * ScItemBytesLen

	// forkName
	forkName := fork.GetRecentForkName(sb.Height)
	if forkName != "" {
		size += len(forkName)
	}

<<<<<<< HEAD
	Seed            uint64
	SeedHash        *types.Hash
	SnapshotContent SnapshotContent `json:"snapshotContent"`
=======
	return size
>>>>>>> 39f12336
}

func ComputeSeedHash(seed uint64, prevHash types.Hash, timestamp *time.Time) types.Hash {
	var source []byte
	//Seed
	seedBytes := make([]byte, 8)
	binary.BigEndian.PutUint64(seedBytes, seed)
	source = append(source, seedBytes...)

	// PrevHash
	source = append(source, prevHash.Bytes()...)

	// Timestamp
	unixTimeBytes := make([]byte, 8)
	binary.BigEndian.PutUint64(unixTimeBytes, uint64(timestamp.Unix()))
	source = append(source, unixTimeBytes...)

	hash, _ := types.BytesToHash(crypto.Hash256(source))
	return hash
}

func (sb *SnapshotBlock) ComputeHash() types.Hash {
	source := make([]byte, 0, sb.hashSourceLength())
	// PrevHash
	source = append(source, sb.PrevHash.Bytes()...)

	// Height
	heightBytes := make([]byte, 8)
	binary.BigEndian.PutUint64(heightBytes, sb.Height)
	source = append(source, heightBytes...)

	// Timestamp
	unixTimeBytes := make([]byte, 8)
	binary.BigEndian.PutUint64(unixTimeBytes, uint64(sb.Timestamp.Unix()))
	source = append(source, unixTimeBytes...)

	// Seed
	seedBytes := make([]byte, 8)
	binary.BigEndian.PutUint64(seedBytes, sb.Seed)
	source = append(source, seedBytes...)

	// Seed Hash
	source = append(source, sb.SeedHash.Bytes()...)

	// Snapshot Content
	scBytesList := sb.SnapshotContent.bytesList()

	for _, scBytesItem := range scBytesList {
		source = append(source, scBytesItem...)
	}

	// Add fork name
	forkName := fork.GetRecentForkName(sb.Height)
	if forkName != "" {
		source = append(source, []byte(forkName)...)
	}

<<<<<<< HEAD
	// Snapshot Content
	if fork.IsMintFork(sb.Height) {
		scBytes := sb.SnapshotContent.Bytes()
		source = append(source, scBytes...)
		// Seed
		if sb.Seed > 0 {
			seedBytes := make([]byte, 8)
			binary.BigEndian.PutUint64(seedBytes, sb.Seed)
			source = append(source, seedBytes...)
		}

		// SeedHash
		if sb.SeedHash != nil {
			source = append(source, sb.SeedHash.Bytes()...)
		}
	}

=======
>>>>>>> 39f12336
	hash, _ := types.BytesToHash(crypto.Hash256(source))
	return hash
}

func (sb *SnapshotBlock) Producer() types.Address {
	if sb.producer == nil {
		producer := types.PubkeyToAddress(sb.PublicKey)
		sb.producer = &producer
	}
	return *sb.producer
}

func (sb *SnapshotBlock) VerifySignature() bool {
	isVerified, verifyErr := crypto.VerifySig(sb.PublicKey, sb.Hash.Bytes(), sb.Signature)
	if verifyErr != nil {
		snapshotBlockLog.Error("crypto.VerifySig failed, error is "+verifyErr.Error(), "method", "VerifySignature")
	}
	return isVerified
}

func (sb *SnapshotBlock) proto() *vitepb.SnapshotBlock {
	pb := &vitepb.SnapshotBlock{}
	// 1
	pb.Hash = sb.Hash.Bytes()
	// 2
	pb.PrevHash = sb.PrevHash.Bytes()
	// 3
	pb.Height = sb.Height
	// 4

	// 5
	pb.PublicKey = sb.PublicKey
	// 6
	pb.Signature = sb.Signature
	// 7
	pb.Timestamp = sb.Timestamp.UnixNano()
<<<<<<< HEAD
	pb.StateHash = sb.StateHash.Bytes()
	pb.Seed = sb.Seed
	if sb.SeedHash != nil {
		pb.SeedHash = sb.SeedHash.Bytes()
	}
=======
	// 8
	pb.SnapshotContent = sb.SnapshotContent.proto()
>>>>>>> 39f12336
	return pb
}

func (sb *SnapshotBlock) deProto(pb *vitepb.SnapshotBlock) error {
	// 1
	var err error
	if sb.Hash, err = types.BytesToHash(pb.Hash); err != nil {
		return err
	}
	// 2
	if sb.PrevHash, err = types.BytesToHash(pb.PrevHash); err != nil {
		return err
	}
	// 3
	sb.Height = pb.Height

	// 4
	sb.PublicKey = pb.PublicKey
	// 5
	sb.Signature = pb.Signature

	// 6
	timestamp := time.Unix(0, pb.Timestamp)
	sb.Timestamp = &timestamp

	// 7
	if len(pb.SnapshotContent) > 0 {
		sb.SnapshotContent = make(SnapshotContent, len(pb.SnapshotContent)/ScItemBytesLen)

		if err = sb.SnapshotContent.deProto(pb.SnapshotContent); err != nil {
			return err
		}
	}
<<<<<<< HEAD
	sb.Seed = pb.Seed
	if len(pb.SeedHash) == types.HashSize {
		seedHash, _ := types.BytesToHash(pb.SeedHash)
		sb.SeedHash = &seedHash
	}
}
=======
>>>>>>> 39f12336

	return nil
}

func (sb *SnapshotBlock) Serialize() ([]byte, error) {
	pb := sb.proto()
	buf, err := proto.Marshal(pb)
	if err != nil {
		return nil, err
	}
	return buf, nil
}

func (sb *SnapshotBlock) Deserialize(buf []byte) error {
	pb := &vitepb.SnapshotBlock{}

	if unmarshalErr := proto.Unmarshal(buf, pb); unmarshalErr != nil {
		return unmarshalErr
	}

	sb.deProto(pb)

	return nil
}<|MERGE_RESOLUTION|>--- conflicted
+++ resolved
@@ -3,14 +3,8 @@
 import (
 	"bytes"
 	"encoding/binary"
-<<<<<<< HEAD
-	"sort"
-	"time"
-
-=======
 	"errors"
 	"fmt"
->>>>>>> 39f12336
 	"github.com/golang/protobuf/proto"
 	"github.com/vitelabs/go-vite/common/fork"
 	"github.com/vitelabs/go-vite/common/types"
@@ -18,6 +12,8 @@
 	"github.com/vitelabs/go-vite/crypto/ed25519"
 	"github.com/vitelabs/go-vite/log15"
 	"github.com/vitelabs/go-vite/vitepb"
+	"sort"
+	"time"
 )
 
 var snapshotBlockLog = log15.New("module", "ledger/snapshot_block")
@@ -168,32 +164,7 @@
 		size += len(forkName)
 	}
 
-<<<<<<< HEAD
-	Seed            uint64
-	SeedHash        *types.Hash
-	SnapshotContent SnapshotContent `json:"snapshotContent"`
-=======
 	return size
->>>>>>> 39f12336
-}
-
-func ComputeSeedHash(seed uint64, prevHash types.Hash, timestamp *time.Time) types.Hash {
-	var source []byte
-	//Seed
-	seedBytes := make([]byte, 8)
-	binary.BigEndian.PutUint64(seedBytes, seed)
-	source = append(source, seedBytes...)
-
-	// PrevHash
-	source = append(source, prevHash.Bytes()...)
-
-	// Timestamp
-	unixTimeBytes := make([]byte, 8)
-	binary.BigEndian.PutUint64(unixTimeBytes, uint64(timestamp.Unix()))
-	source = append(source, unixTimeBytes...)
-
-	hash, _ := types.BytesToHash(crypto.Hash256(source))
-	return hash
 }
 
 func (sb *SnapshotBlock) ComputeHash() types.Hash {
@@ -232,26 +203,6 @@
 		source = append(source, []byte(forkName)...)
 	}
 
-<<<<<<< HEAD
-	// Snapshot Content
-	if fork.IsMintFork(sb.Height) {
-		scBytes := sb.SnapshotContent.Bytes()
-		source = append(source, scBytes...)
-		// Seed
-		if sb.Seed > 0 {
-			seedBytes := make([]byte, 8)
-			binary.BigEndian.PutUint64(seedBytes, sb.Seed)
-			source = append(source, seedBytes...)
-		}
-
-		// SeedHash
-		if sb.SeedHash != nil {
-			source = append(source, sb.SeedHash.Bytes()...)
-		}
-	}
-
-=======
->>>>>>> 39f12336
 	hash, _ := types.BytesToHash(crypto.Hash256(source))
 	return hash
 }
@@ -288,16 +239,8 @@
 	pb.Signature = sb.Signature
 	// 7
 	pb.Timestamp = sb.Timestamp.UnixNano()
-<<<<<<< HEAD
-	pb.StateHash = sb.StateHash.Bytes()
-	pb.Seed = sb.Seed
-	if sb.SeedHash != nil {
-		pb.SeedHash = sb.SeedHash.Bytes()
-	}
-=======
 	// 8
 	pb.SnapshotContent = sb.SnapshotContent.proto()
->>>>>>> 39f12336
 	return pb
 }
 
@@ -331,15 +274,6 @@
 			return err
 		}
 	}
-<<<<<<< HEAD
-	sb.Seed = pb.Seed
-	if len(pb.SeedHash) == types.HashSize {
-		seedHash, _ := types.BytesToHash(pb.SeedHash)
-		sb.SeedHash = &seedHash
-	}
-}
-=======
->>>>>>> 39f12336
 
 	return nil
 }
