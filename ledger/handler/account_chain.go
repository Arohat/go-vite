package handler

import (
	protoTypes "github.com/vitelabs/go-vite/protocols/types"
	"github.com/vitelabs/go-vite/ledger/access"
	"github.com/vitelabs/go-vite/common/types"
	"github.com/vitelabs/go-vite/ledger"
	"log"
	"github.com/vitelabs/go-vite/crypto"
	"errors"
	"time"
	"math/big"
	"bytes"
)

type AccountChain struct {
	vite Vite
	// Handle block
	acAccess *access.AccountChainAccess
	aAccess *access.AccountAccess
	scAccess *access.SnapshotChainAccess
	uAccess *access.UnconfirmedAccess
	tAccess *access.TokenAccess
}

func NewAccountChain (vite Vite) (*AccountChain) {
	return &AccountChain{
		vite: vite,
		acAccess: access.GetAccountChainAccess(),
		aAccess: access.GetAccountAccess(),
		scAccess: access.GetSnapshotChainAccess(),
		uAccess: access.GetUnconfirmedAccess(),
	}
}

// HandleBlockHash
func (ac *AccountChain) HandleGetBlocks (msg *protoTypes.GetAccountBlocksMsg, peer *protoTypes.Peer) error {
	go func() {
		log.Printf("HandleGetBlocks: Origin: %s, Count: %d, Forward: %v.\n",  msg.Origin, msg.Count, msg.Forward)
		blocks, err := ac.acAccess.GetBlocksFromOrigin(&msg.Origin, msg.Count, msg.Forward)
		if err != nil {
			log.Println(err)
			return
		}

		// send out
		ac.vite.Pm().SendMsg(peer, &protoTypes.Msg{
			Code: protoTypes.AccountBlocksMsgCode,
			Payload: blocks,
		})
	}()
	return nil
}

// HandleBlockHash
func (ac *AccountChain) HandleSendBlocks (msg *protoTypes.AccountBlocksMsg, peer *protoTypes.Peer) error {
	go func() {
		globalRWMutex.RLock()
		defer globalRWMutex.RUnlock()

<<<<<<< HEAD
		for _, block := range *msg {

			if block.PublicKey == nil || block.Hash == nil || block.Signature == nil {
				// Discard the block.
				continue
			}
			// Verify hash
			computedHash, err := block.ComputeHash()
			if err != nil {
				// Discard the block.
				log.Println(err)
=======
		log.Println("AccountChain HandleSendBlocks: receive blocks from network")
		for _, block := range *msg {
			log.Println("AccountChain HandleSendBlocks: start process block " + block.Hash.String())
			if block.PublicKey == nil || block.Hash == nil || block.Signature == nil {
				// Discard the block.
				log.Println("AccountChain HandleSendBlocks: discard block " + block.Hash.String() + ", because block.PublicKey or block.Hash or block.Signature is nil.")
				continue
			}
			// Verify hash
			computedHash, err := block.ComputeHash()
			if err != nil {
				// Discard the block.
				log.Println(err)
				continue
			}

			if !bytes.Equal(computedHash.Bytes(), block.Hash.Bytes()){
				// Discard the block.
				log.Println("AccountChain HandleSendBlocks: discard block " + block.Hash.String() + ", because the computed hash is " + computedHash.String() + " and the block hash is " + block.Hash.String())
>>>>>>> 2a007584
				continue
			}
			// Verify signature
			isVerified, verifyErr := crypto.VerifySig(block.PublicKey, block.Hash.Bytes(), block.Signature)

<<<<<<< HEAD
			if !bytes.Equal(computedHash.Bytes(), block.Hash.Bytes()){
				// Discard the block.
				log.Println(err)
				continue
			}
			// Verify signature
			isVerified, verifyErr := crypto.VerifySig(block.PublicKey, block.Hash.Bytes(), block.Signature)

			if verifyErr != nil || !isVerified{
				// Discard the block.
=======
			if verifyErr != nil || !isVerified{
				// Discard the block.
				log.Println("AccountChain HandleSendBlocks: discard block " + block.Hash.String() + ", because verify signature failed.")
>>>>>>> 2a007584
				continue
			}

			// Write block
			writeErr := ac.acAccess.WriteBlock(block, nil)

			if writeErr != nil {

				switch writeErr.(type) {
<<<<<<< HEAD
				case access.AcWriteError:
					err := writeErr.(access.AcWriteError)
					if writeErr.(access.AcWriteError).Code == access.WacPrevHashUncorrectErr {
=======
				case *access.AcWriteError:
					err := writeErr.(*access.AcWriteError)
					if err.Code == access.WacPrevHashUncorrectErr {
						log.Println("AccountChain HandleSendBlocks: start download account chain.")
>>>>>>> 2a007584
						errData := err.Data.(*ledger.AccountBlock)

						currentHeight := big.NewInt(0)
						if errData != nil {
							currentHeight = errData.Meta.Height
						}

						if block.Meta.Height.Cmp(currentHeight) <= 0 {
							return
						}
						// Download fragment
						count := &big.Int{}
						count.Sub(block.Meta.Height, currentHeight)
						ac.vite.Pm().SendMsg(peer, &protoTypes.Msg {
							Code: protoTypes.GetAccountBlocksMsgCode,
							Payload: &protoTypes.GetAccountBlocksMsg{
								Origin: *errData.Hash,
								Forward: true,
								Count: count.Uint64(),
							},
						})
						return
					}
				}

				log.Println(writeErr)
				continue
			} else {
				log.Println("AccountChain HandleSendBlocks: write block " + block.Hash.String() + " success.")
			}
		}
	}()
	return nil
}


// AccAddr = account address
func (ac *AccountChain) GetAccountByAccAddr (addr *types.Address) (*ledger.AccountMeta, error) {
	return ac.aAccess.GetAccountMeta(addr)
}

// AccAddr = account address
func (ac *AccountChain) GetBlocksByAccAddr (addr *types.Address, index, num, count int) (ledger.AccountBlockList, error) {
	return ac.acAccess.GetBlockListByAccountAddress(index, num, count, addr)
}

func (ac *AccountChain) CreateTx (block *ledger.AccountBlock) (error) {
	return ac.CreateTxWithPassphrase(block, "")
}

func (ac *AccountChain) CreateTxWithPassphrase (block *ledger.AccountBlock, passphrase string) error {
	globalRWMutex.RLock()
	defer globalRWMutex.RUnlock()

	accountMeta, err := ac.aAccess.GetAccountMeta(block.AccountAddress)

	if err != nil {
		return err
	}

	if accountMeta == nil {
		return errors.New("CreateTx failed, because account " + block.AccountAddress.String() + " is not existed.")
	}


	// Set prevHash
	latestBlock, err := ac.acAccess.GetLatestBlockByAccountAddress(block.AccountAddress)
	if err != nil {
		return err
	}

	if latestBlock != nil {
		block.PrevHash = latestBlock.Hash
	}

	// Set Snapshot Timestamp
	currentSnapshotBlock, err := ac.scAccess.GetLatestBlock()
	if err != nil {
		return err
	}

	block.SnapshotTimestamp = currentSnapshotBlock.Hash

	// Set Timestamp
	block.Timestamp = uint64(time.Now().Unix())

	// Set Pow params: Nounce、Difficulty
	block.Nounce = []byte{0, 0, 0, 0, 0}
	block.Difficulty = []byte{0, 0, 0, 0, 0}
	block.FAmount = big.NewInt(0)

	// Set PublicKey
	block.PublicKey = accountMeta.PublicKey

	writeErr := ac.acAccess.WriteBlock(block, func(accountBlock *ledger.AccountBlock) (*ledger.AccountBlock, error) {
		var signErr error
		if passphrase == "" {
			accountBlock.Signature, accountBlock.PublicKey, signErr =
				ac.vite.WalletManager().KeystoreManager.SignData(*block.AccountAddress, block.Hash.Bytes())

		} else {
			accountBlock.Signature, accountBlock.PublicKey, signErr =
				ac.vite.WalletManager().KeystoreManager.SignDataWithPassphrase(*block.AccountAddress, passphrase, block.Hash.Bytes())

		}

		return accountBlock, signErr
	})

	if err != nil {
		return writeErr
	}

	// Broadcast
<<<<<<< HEAD
	//ac.vite.Pm().SendMsg(nil, &protoTypes.Msg {
	//	Code: protoTypes.AccountBlocksMsgCode,
	//	Payload: &protoTypes.AccountBlocksMsg{block},
	//})
=======
	sendErr := ac.vite.Pm().SendMsg(nil, &protoTypes.Msg {
		Code: protoTypes.AccountBlocksMsgCode,
		Payload: &protoTypes.AccountBlocksMsg{block},
	})


	if sendErr != nil {
		log.Printf("CreateTx broadcast failed, error is " + sendErr.Error())
		return sendErr
	}
>>>>>>> 2a007584
	return nil
}<|MERGE_RESOLUTION|>--- conflicted
+++ resolved
@@ -58,19 +58,6 @@
 		globalRWMutex.RLock()
 		defer globalRWMutex.RUnlock()
 
-<<<<<<< HEAD
-		for _, block := range *msg {
-
-			if block.PublicKey == nil || block.Hash == nil || block.Signature == nil {
-				// Discard the block.
-				continue
-			}
-			// Verify hash
-			computedHash, err := block.ComputeHash()
-			if err != nil {
-				// Discard the block.
-				log.Println(err)
-=======
 		log.Println("AccountChain HandleSendBlocks: receive blocks from network")
 		for _, block := range *msg {
 			log.Println("AccountChain HandleSendBlocks: start process block " + block.Hash.String())
@@ -90,28 +77,14 @@
 			if !bytes.Equal(computedHash.Bytes(), block.Hash.Bytes()){
 				// Discard the block.
 				log.Println("AccountChain HandleSendBlocks: discard block " + block.Hash.String() + ", because the computed hash is " + computedHash.String() + " and the block hash is " + block.Hash.String())
->>>>>>> 2a007584
 				continue
 			}
 			// Verify signature
 			isVerified, verifyErr := crypto.VerifySig(block.PublicKey, block.Hash.Bytes(), block.Signature)
 
-<<<<<<< HEAD
-			if !bytes.Equal(computedHash.Bytes(), block.Hash.Bytes()){
-				// Discard the block.
-				log.Println(err)
-				continue
-			}
-			// Verify signature
-			isVerified, verifyErr := crypto.VerifySig(block.PublicKey, block.Hash.Bytes(), block.Signature)
-
 			if verifyErr != nil || !isVerified{
 				// Discard the block.
-=======
-			if verifyErr != nil || !isVerified{
-				// Discard the block.
 				log.Println("AccountChain HandleSendBlocks: discard block " + block.Hash.String() + ", because verify signature failed.")
->>>>>>> 2a007584
 				continue
 			}
 
@@ -121,16 +94,10 @@
 			if writeErr != nil {
 
 				switch writeErr.(type) {
-<<<<<<< HEAD
-				case access.AcWriteError:
-					err := writeErr.(access.AcWriteError)
-					if writeErr.(access.AcWriteError).Code == access.WacPrevHashUncorrectErr {
-=======
 				case *access.AcWriteError:
 					err := writeErr.(*access.AcWriteError)
 					if err.Code == access.WacPrevHashUncorrectErr {
 						log.Println("AccountChain HandleSendBlocks: start download account chain.")
->>>>>>> 2a007584
 						errData := err.Data.(*ledger.AccountBlock)
 
 						currentHeight := big.NewInt(0)
@@ -245,12 +212,6 @@
 	}
 
 	// Broadcast
-<<<<<<< HEAD
-	//ac.vite.Pm().SendMsg(nil, &protoTypes.Msg {
-	//	Code: protoTypes.AccountBlocksMsgCode,
-	//	Payload: &protoTypes.AccountBlocksMsg{block},
-	//})
-=======
 	sendErr := ac.vite.Pm().SendMsg(nil, &protoTypes.Msg {
 		Code: protoTypes.AccountBlocksMsgCode,
 		Payload: &protoTypes.AccountBlocksMsg{block},
@@ -261,6 +222,5 @@
 		log.Printf("CreateTx broadcast failed, error is " + sendErr.Error())
 		return sendErr
 	}
->>>>>>> 2a007584
 	return nil
 }