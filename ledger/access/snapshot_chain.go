package access

import (
	"github.com/vitelabs/go-vite/vitedb"
	"github.com/vitelabs/go-vite/ledger"
	"sync"
	"github.com/syndtr/goleveldb/leveldb"
	"errors"
	"github.com/vitelabs/go-vite/common/types"
	"bytes"
	"math/big"
	"log"
	errors2 "github.com/pkg/errors"
)

type SnapshotChainAccess struct {
	store        *vitedb.SnapshotChain
	accountStore *vitedb.Account
	bwMutex      sync.RWMutex
}

var snapshotChainAccess = &SnapshotChainAccess{
	store:        vitedb.GetSnapshotChain(),
	accountStore: vitedb.GetAccount(),
}

func GetSnapshotChainAccess() *SnapshotChainAccess {
	return snapshotChainAccess
}

<<<<<<< HEAD
func (sca *SnapshotChainAccess) GetBlockByHeight (height *big.Int) (*ledger.SnapshotBlock, error) {
	block, err:= sca.store.GetBLockByHeight(height)
=======
func (sca *SnapshotChainAccess) CheckAndCreateGenesisBlocks() {

	// Check snapshotGenesisBlock
	snapshotGenesisBlock, err := sca.store.GetBLockByHeight(big.NewInt(1))
	if err != nil && err != leveldb.ErrNotFound {
		log.Fatal(errors2.Wrap(err, "CheckAndCreateGenesisBlocks"))
	}

	if snapshotGenesisBlock == nil {
		sca.WriteGenesisBlock()
	} else {
		if ok := snapshotGenesisBlock.IsGenesisBlock(); !ok {
			log.Fatal(errors2.Wrap(errors.New("SnapshotGenesisBlock is not valid."), "CheckAndCreateGenesisBlocks"))
		}
	}

	// Check accountGenesisBlockFirst
	accountGenesisBlockFirst, err := accountChainAccess.GetBlockByHash(ledger.AccountGenesisBlockFirst.Hash)
	if err != nil && err != leveldb.ErrNotFound {
		log.Fatal(errors2.Wrap(err, "CheckAccountGenesisBlockFirst"))
	}

	if accountGenesisBlockFirst == nil {
		accountChainAccess.WriteGenesisBlock()
	} else {
		if ok := accountGenesisBlockFirst.IsGenesisBlock(); !ok {
			log.Fatal(errors2.Wrap(errors.New("AccountGenesisBlockFirst is not valid."), "CheckAndCreateAccountGenesisBlockFirst"))
		}
	}

	// Check accountGenesisBlockSecond
	accountGenesisBlockSecond, err := accountChainAccess.GetBlockByHash(ledger.AccountGenesisBlockSecond.Hash)
	if err != nil && err != leveldb.ErrNotFound {
		log.Fatal(errors2.Wrap(err, "CheckAccountGenesisBlockSecond"))
	}

	if accountGenesisBlockSecond == nil {
		accountChainAccess.WriteGenesisSecondBlock()
	} else {
		if ok := accountGenesisBlockSecond.IsGenesisSecondBlock(); !ok {
			log.Fatal(errors2.Wrap(errors.New("AccountGenesisBlockSecond is not valid."), "CheckAndCreateAccountGenesisBlockSecond"))
		}
	}

}

func (sca *SnapshotChainAccess) WriteGenesisBlock() {
	if err := sca.WriteBlock(ledger.SnapshotGenesisBlock, nil); err != nil {
		log.Fatal(errors2.Wrap(err, "snapshotChain.WriteGenesisBlock"))
	}
	log.Println("snapshotChain.WriteGenesisBlock success.")
}

func (sca *SnapshotChainAccess) GetBlockByHeight(height *big.Int) (*ledger.SnapshotBlock, error) {
	block, err := sca.store.GetBLockByHeight(height)
>>>>>>> 1ed73598
	if err != nil {
		return nil, err
	}
	return block, nil
}

<<<<<<< HEAD
func (sca *SnapshotChainAccess) GetBlockByHash (blockHash *types.Hash) (*ledger.SnapshotBlock, error) {
	block, err:= sca.store.GetBlockByHash(blockHash)
=======
func (sca *SnapshotChainAccess) GetBlockByHash(blockHash *types.Hash) (*ledger.SnapshotBlock, error) {
	block, err := sca.store.GetBlockByHash(blockHash)
>>>>>>> 1ed73598
	if err != nil {
		return nil, err
	}
	return block, nil
}

func (sca *SnapshotChainAccess) GetBlocksFromOrigin(originBlockHash *types.Hash, count uint64, forward bool) (ledger.SnapshotBlockList, error) {
	return sca.store.GetBlocksFromOrigin(originBlockHash, count, forward)
}

func (sca *SnapshotChainAccess) GetBlockList(index int, num int, count int) ([]*ledger.SnapshotBlock, error) {
	blockList, err := sca.store.GetBlockList(index, num, count)
	if err != nil {
		return nil, err
	}
	return blockList, nil
}

func (sca *SnapshotChainAccess) GetLatestBlock() (*ledger.SnapshotBlock, error) {
	return sca.store.GetLatestBlock()
}

func (sca *SnapshotChainAccess) WriteBlockList(blockList []*ledger.SnapshotBlock, signFunc signSnapshotBlockFuncType) error {
	batch := new(leveldb.Batch)
	var err error
	for _, block := range blockList {
		err = sca.writeBlock(batch, block, signFunc)
		if err != nil {
			return err
		}
	}
	return nil
}

func (sca *SnapshotChainAccess) WriteBlock(block *ledger.SnapshotBlock, signFunc signSnapshotBlockFuncType) error {
	err := sca.store.BatchWrite(nil, func(batch *leveldb.Batch) error {
		// When *ScWriteError data type convert to error interface, nil become non-nil. So need return nil manually
		if err := sca.writeBlock(batch, block, signFunc); err != nil {
			return err
		}
		return nil
	})
	if err != nil {
		log.Println("Write snapshot block failed, Error is " + err.Error())
	} else {
		log.Println("Write Snapshot block " + block.Hash.String() + " succeed")
	}

	return err
}

<<<<<<< HEAD
func (sca *SnapshotChainAccess) writeBlock (batch *leveldb.Batch, block *ledger.SnapshotBlock) *ScWriteError {
	if block == nil {
		return &ScWriteError {
			Code: WscDefaultErr,
			Err: errors.New("The written block is not available."),
		}
	}
=======
type signSnapshotBlockFuncType func(*ledger.SnapshotBlock) (*ledger.SnapshotBlock, error)

func (sca *SnapshotChainAccess) writeBlock(batch *leveldb.Batch, block *ledger.SnapshotBlock, signFunc signSnapshotBlockFuncType) *ScWriteError {
	if block == nil {
		return &ScWriteError{
			Code: WscDefaultErr,
			Err:  errors.New("The written block is not available."),
		}
	}

>>>>>>> 1ed73598
	// Mutex.lock
	sca.bwMutex.Lock()
	defer sca.bwMutex.Unlock()

<<<<<<< HEAD
	// Judge whether the prehash is valid
	if !bytes.Equal(block.Hash.Bytes(), ledger.GenesisSnapshotBlockHash.Bytes()) {
		preSnapshotBlock, err := sca.store.GetLatestBlock()
		if err != nil {
			return &ScWriteError {
				Code: WscDefaultErr,
				Err: err,
			}
		}
		if !bytes.Equal(block.PrevHash.Bytes(), preSnapshotBlock.Hash.Bytes()){
			return &ScWriteError {
				Code: WscPrevHashErr,
				Err: errors.New("PreHash of the written block doesn't direct to the latest block hash."),
=======

	if block.Hash == nil {
		hash, err := block.ComputeHash()
		if err != nil {
			return &ScWriteError{
				Code: WscSetHashErr,
				Err:  err,
			}
		}
		block.Hash = hash
	}

	isGenesisBlock := bytes.Equal(block.Hash.Bytes(), ledger.SnapshotGenesisBlock.Hash.Bytes())

	if !isGenesisBlock && (block.Snapshot == nil || len(block.Snapshot) <= 0) {
		return &ScWriteError{
			Code: WscDefaultErr,
			Err:  errors.New("The written block snapshot is nil."),
		}
	}
	// Judge whether the prehash is valid
	if !isGenesisBlock {
		preSnapshotBlock, err := sca.store.GetLatestBlock()
		if err != nil {
			return &ScWriteError{
				Code: WscDefaultErr,
				Err:  err,
			}
		}
		if !bytes.Equal(block.PrevHash.Bytes(), preSnapshotBlock.Hash.Bytes()) {
			return &ScWriteError{
				Code: WscPrevHashErr,
				Err:  errors.New("PreHash of the written block doesn't direct to the latest block hash."),
>>>>>>> 1ed73598
				Data: preSnapshotBlock,
			}
		}
		newSnapshotHeight := &big.Int{}
		block.Height = newSnapshotHeight.Add(preSnapshotBlock.Height, big.NewInt(1))
	}

<<<<<<< HEAD
	// Check account block availability
	snapshot := block.Snapshot

	var needSyncAccountBlocks []*WscNeedSyncErrData

	for addr, snapshotItem := range snapshot {
		blockMeta, err := accountChainAccess.GetBlockMetaByHash(snapshotItem.AccountBlockHash)
		accountAddress, _ := types.HexToAddress(addr)
		if err != nil || blockMeta == nil {
			needSyncAccountBlocks = append(needSyncAccountBlocks, &WscNeedSyncErrData{
				AccountAddress: &accountAddress,
				TargetBlockHash: snapshotItem.AccountBlockHash,
				TargetBlockHeight: snapshotItem.AccountBlockHeight,
			})
		}  else {
			// Modify block meta status.
			accountChainAccess.store.WriteBlockMeta(batch, snapshotItem.AccountBlockHash, blockMeta)
		}
	}

	if needSyncAccountBlocks != nil{
		return  &ScWriteError {
			Code: WscNeedSyncErr,
			Data: needSyncAccountBlocks,
		}
	}


	//snapshotBlockHeight:d.[snapshotBlockHash]:[snapshotBlockHeight]
	if wbhErr := sca.store.WriteBlockHeight(batch, block); wbhErr != nil {
		return &ScWriteError {
			Code: WscDefaultErr,
			Err: wbhErr,
=======


	// Check account block availability
	if !isGenesisBlock {
		snapshot := block.Snapshot

		var needSyncAccountBlocks []*WscNeedSyncErrData

		for addr, snapshotItem := range snapshot {
			blockMeta, err := accountChainAccess.GetBlockMetaByHash(snapshotItem.AccountBlockHash)
			accountAddress, _ := types.HexToAddress(addr)
			if err != nil || blockMeta == nil {
				needSyncAccountBlocks = append(needSyncAccountBlocks, &WscNeedSyncErrData{
					AccountAddress:    &accountAddress,
					TargetBlockHash:   snapshotItem.AccountBlockHash,
					TargetBlockHeight: snapshotItem.AccountBlockHeight,
				})
			} else {
				// Modify block meta status.
				blockMeta.IsSnapshotted = true
				accountChainAccess.store.WriteBlockMeta(batch, snapshotItem.AccountBlockHash, blockMeta)
			}
		}

		if needSyncAccountBlocks != nil {
			return &ScWriteError{
				Code: WscNeedSyncErr,
				Data: needSyncAccountBlocks,
			}
		}
	}

	if signFunc != nil && block.Signature == nil {
		var signErr error

		block, signErr = signFunc(block)

		if signErr != nil {
			return &ScWriteError{
				Code: WscSignErr,
				Err:  signErr,
			}
		}
	}

	// Get producer account
	producerAccountMeta, gAccMetaErr := sca.accountStore.GetAccountMetaByAddress(block.Producer)
	if gAccMetaErr != nil && gAccMetaErr != leveldb.ErrNotFound {
		if gAccMetaErr != nil {
			return &ScWriteError{
				Code: WscDefaultErr,
				Err:  gAccMetaErr,
			}
		}
	}

	// If producer account doesn't exist, create it
	if producerAccountMeta == nil {
		writeNewAccountMutex.Lock()
		defer writeNewAccountMutex.Unlock()

		var err error
		producerAccountMeta, err = accountAccess.CreateNewAccountMeta(batch, block.Producer, block.PublicKey)
		if err != nil {
			return &ScWriteError{
				Code: WscDefaultErr,
				Err:  err,
			}
		}

		// Write account meta
		if err = sca.accountStore.WriteMeta(batch, block.Producer, producerAccountMeta); err != nil {
			return &ScWriteError{
				Code: WscDefaultErr,
				Err:  err,
			}
		}

		// Write account id index
		if err := sca.accountStore.WriteAccountIdIndex(batch, producerAccountMeta.AccountId, block.Producer); err != nil {
			return &ScWriteError{
				Code: WscDefaultErr,
				Err: err,
			}
		}

	}

	//snapshotBlockHeight:d.[snapshotBlockHash]:[snapshotBlockHeight]
	if wbhErr := sca.store.WriteBlockHeight(batch, block); wbhErr != nil {
		return &ScWriteError{
			Code: WscDefaultErr,
			Err:  errors2.Wrap(wbhErr, "WriteBlockHeight"),
>>>>>>> 1ed73598
		}
	}
	//snapshotBlock:e.[snapshotBlockHeight]:[snapshotBlock]
	if wbErr := sca.store.WriteBlock(batch, block); wbErr != nil {
<<<<<<< HEAD
		return &ScWriteError {
			Code: WscDefaultErr,
			Err: wbErr,
=======
		return &ScWriteError{
			Code: WscDefaultErr,
			Err:  errors2.Wrap(wbErr, "WriteBlock"),
>>>>>>> 1ed73598
		}
	}
	return nil
}<|MERGE_RESOLUTION|>--- conflicted
+++ resolved
@@ -28,10 +28,6 @@
 	return snapshotChainAccess
 }
 
-<<<<<<< HEAD
-func (sca *SnapshotChainAccess) GetBlockByHeight (height *big.Int) (*ledger.SnapshotBlock, error) {
-	block, err:= sca.store.GetBLockByHeight(height)
-=======
 func (sca *SnapshotChainAccess) CheckAndCreateGenesisBlocks() {
 
 	// Check snapshotGenesisBlock
@@ -87,20 +83,14 @@
 
 func (sca *SnapshotChainAccess) GetBlockByHeight(height *big.Int) (*ledger.SnapshotBlock, error) {
 	block, err := sca.store.GetBLockByHeight(height)
->>>>>>> 1ed73598
 	if err != nil {
 		return nil, err
 	}
 	return block, nil
 }
 
-<<<<<<< HEAD
-func (sca *SnapshotChainAccess) GetBlockByHash (blockHash *types.Hash) (*ledger.SnapshotBlock, error) {
-	block, err:= sca.store.GetBlockByHash(blockHash)
-=======
 func (sca *SnapshotChainAccess) GetBlockByHash(blockHash *types.Hash) (*ledger.SnapshotBlock, error) {
 	block, err := sca.store.GetBlockByHash(blockHash)
->>>>>>> 1ed73598
 	if err != nil {
 		return nil, err
 	}
@@ -152,15 +142,6 @@
 	return err
 }
 
-<<<<<<< HEAD
-func (sca *SnapshotChainAccess) writeBlock (batch *leveldb.Batch, block *ledger.SnapshotBlock) *ScWriteError {
-	if block == nil {
-		return &ScWriteError {
-			Code: WscDefaultErr,
-			Err: errors.New("The written block is not available."),
-		}
-	}
-=======
 type signSnapshotBlockFuncType func(*ledger.SnapshotBlock) (*ledger.SnapshotBlock, error)
 
 func (sca *SnapshotChainAccess) writeBlock(batch *leveldb.Batch, block *ledger.SnapshotBlock, signFunc signSnapshotBlockFuncType) *ScWriteError {
@@ -171,26 +152,10 @@
 		}
 	}
 
->>>>>>> 1ed73598
 	// Mutex.lock
 	sca.bwMutex.Lock()
 	defer sca.bwMutex.Unlock()
 
-<<<<<<< HEAD
-	// Judge whether the prehash is valid
-	if !bytes.Equal(block.Hash.Bytes(), ledger.GenesisSnapshotBlockHash.Bytes()) {
-		preSnapshotBlock, err := sca.store.GetLatestBlock()
-		if err != nil {
-			return &ScWriteError {
-				Code: WscDefaultErr,
-				Err: err,
-			}
-		}
-		if !bytes.Equal(block.PrevHash.Bytes(), preSnapshotBlock.Hash.Bytes()){
-			return &ScWriteError {
-				Code: WscPrevHashErr,
-				Err: errors.New("PreHash of the written block doesn't direct to the latest block hash."),
-=======
 
 	if block.Hash == nil {
 		hash, err := block.ComputeHash()
@@ -224,7 +189,6 @@
 			return &ScWriteError{
 				Code: WscPrevHashErr,
 				Err:  errors.New("PreHash of the written block doesn't direct to the latest block hash."),
->>>>>>> 1ed73598
 				Data: preSnapshotBlock,
 			}
 		}
@@ -232,41 +196,6 @@
 		block.Height = newSnapshotHeight.Add(preSnapshotBlock.Height, big.NewInt(1))
 	}
 
-<<<<<<< HEAD
-	// Check account block availability
-	snapshot := block.Snapshot
-
-	var needSyncAccountBlocks []*WscNeedSyncErrData
-
-	for addr, snapshotItem := range snapshot {
-		blockMeta, err := accountChainAccess.GetBlockMetaByHash(snapshotItem.AccountBlockHash)
-		accountAddress, _ := types.HexToAddress(addr)
-		if err != nil || blockMeta == nil {
-			needSyncAccountBlocks = append(needSyncAccountBlocks, &WscNeedSyncErrData{
-				AccountAddress: &accountAddress,
-				TargetBlockHash: snapshotItem.AccountBlockHash,
-				TargetBlockHeight: snapshotItem.AccountBlockHeight,
-			})
-		}  else {
-			// Modify block meta status.
-			accountChainAccess.store.WriteBlockMeta(batch, snapshotItem.AccountBlockHash, blockMeta)
-		}
-	}
-
-	if needSyncAccountBlocks != nil{
-		return  &ScWriteError {
-			Code: WscNeedSyncErr,
-			Data: needSyncAccountBlocks,
-		}
-	}
-
-
-	//snapshotBlockHeight:d.[snapshotBlockHash]:[snapshotBlockHeight]
-	if wbhErr := sca.store.WriteBlockHeight(batch, block); wbhErr != nil {
-		return &ScWriteError {
-			Code: WscDefaultErr,
-			Err: wbhErr,
-=======
 
 
 	// Check account block availability
@@ -360,20 +289,13 @@
 		return &ScWriteError{
 			Code: WscDefaultErr,
 			Err:  errors2.Wrap(wbhErr, "WriteBlockHeight"),
->>>>>>> 1ed73598
 		}
 	}
 	//snapshotBlock:e.[snapshotBlockHeight]:[snapshotBlock]
 	if wbErr := sca.store.WriteBlock(batch, block); wbErr != nil {
-<<<<<<< HEAD
-		return &ScWriteError {
-			Code: WscDefaultErr,
-			Err: wbErr,
-=======
 		return &ScWriteError{
 			Code: WscDefaultErr,
 			Err:  errors2.Wrap(wbErr, "WriteBlock"),
->>>>>>> 1ed73598
 		}
 	}
 	return nil
