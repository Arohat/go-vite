--- conflicted
+++ resolved
@@ -291,13 +291,10 @@
 	return list
 }
 
-<<<<<<< HEAD
-=======
 func (db *testDatabase) GetGlobalQuota() types.QuotaInfo {
 	return types.QuotaInfo{}
 }
 
->>>>>>> 75552c89
 func (db *testDatabase) GetAccountBlockByHash(blockHash types.Hash) (*ledger.AccountBlock, error) {
 	return nil, nil
 }
