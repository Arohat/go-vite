--- conflicted
+++ resolved
@@ -1936,17 +1936,12 @@
 	}
 }
 
-<<<<<<< HEAD
 func GenesisSetTimestamp(db vm_db.VmDb, timestamp int64) {
-	setValueToDb(db, timestampKey, Uint64ToBytes(uint64(timestamp)))
-}
-
-func SetTimerTimestamp(db vm_db.VmDb, timestamp int64, reader util.ConsensusReader) error {
-	oldTime := GetTimerTimestamp(db)
-=======
+	setValueToDb(db, dexTimestampKey, Uint64ToBytes(uint64(timestamp)))
+}
+
 func SetDexTimestamp(db vm_db.VmDb, timestamp int64, reader util.ConsensusReader) error {
 	oldTime := GetDexTimestamp(db)
->>>>>>> e029ab7b
 	if timestamp > oldTime {
 		oldPeriod := GetPeriodIdByTimestamp(reader, oldTime)
 		newPeriod := GetPeriodIdByTimestamp(reader, timestamp)
