--- conflicted
+++ resolved
@@ -24,11 +24,8 @@
 	dexFundDepositReceiveGas              uint64 = 1
 	dexFundWithdrawGas                    uint64 = 300
 	dexFundWithdrawReceiveGas             uint64 = 1
-<<<<<<< HEAD
-=======
 	dexFundNewMarketGas                   uint64 = 300
 	dexFundNewMarketReceiveGas            uint64 = 1
->>>>>>> 6b547fc7
 	dexFundNewOrderGas                    uint64 = 300
 	dexFundNewOrderReceiveGas             uint64 = 1
 	dexFundSettleOrdersGas                uint64 = 300
@@ -37,15 +34,6 @@
 	dexFundFeeDividendReceiveGas          uint64 = 1
 	dexFundMinedVxDividendGas             uint64 = 300
 	dexFundMinedVxDividendReceiveGas      uint64 = 1
-<<<<<<< HEAD
-	dexFundNewMarketGas                   uint64 = 300
-	dexFundNewMarketReceiveGas            uint64 = 1
-	dexFundSetOwnerGas                    uint64 = 300
-	dexFundSetOwnerReceiveGas             uint64 = 1
-	dexFundConfigMineMarketGas            uint64 = 300
-	dexFundConfigMineMarketReceiveGas     uint64 = 1
-=======
->>>>>>> 6b547fc7
 	dexFundPledgeForVxGas                 uint64 = 300
 	dexFundPledgeForVxReceiveGas          uint64 = 1
 	dexFundPledgeForVipGas                uint64 = 300
@@ -56,12 +44,6 @@
 	dexFundCancelPledgeCallbackReceiveGas uint64 = 1
 	dexFundGetTokenInfoCallbackGas        uint64 = 300
 	dexFundGetTokenInfoCallbackReceiveGas uint64 = 1
-<<<<<<< HEAD
-	dexFundConfigTimerAddressGas          uint64 = 300
-	dexFundConfigTimerAddressReceiveGas   uint64 = 1
-	dexFundNotifyTimeGas                  uint64 = 300
-	dexFundNotifyTimeReceiveGas           uint64 = 1
-=======
 	DexFundOwnerConfigGas                 uint64 = 300
 	DexFundOwnerConfigReceiveGas          uint64 = 1
 	DexFundMarketOwnerConfigGas           uint64 = 300
@@ -74,7 +56,6 @@
 	dexFundNewInviterReceiveGas           uint64 = 1
 	dexFundBindInviteCodeGas              uint64 = 300
 	dexFundBindInviteCodeReceiveGas       uint64 = 1
->>>>>>> 6b547fc7
 
 	dexTradeNewOrderGas        uint64 = 300
 	dexTradeCancelOrderGas     uint64 = 300
