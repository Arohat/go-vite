--- conflicted
+++ resolved
@@ -132,76 +132,6 @@
 	return nil, nil
 }
 
-<<<<<<< HEAD
-type MethodMintageCancelPledge struct{}
-
-func (p *MethodMintageCancelPledge) GetFee(block *ledger.AccountBlock) (*big.Int, error) {
-	return big.NewInt(0), nil
-}
-
-func (p *MethodMintageCancelPledge) GetRefundData() ([]byte, bool) {
-	return []byte{2}, false
-}
-
-func (p *MethodMintageCancelPledge) GetSendQuota(data []byte) (uint64, error) {
-	return MintageCancelPledgeGas, nil
-}
-func (p *MethodMintageCancelPledge) GetReceiveQuota() uint64 {
-	return 0
-}
-func (p *MethodMintageCancelPledge) DoSend(db vm_db.VmDb, block *ledger.AccountBlock) error {
-	if block.Amount.Sign() > 0 {
-		return util.ErrInvalidMethodParam
-	}
-	tokenId := new(types.TokenTypeId)
-	if err := abi.ABIMintage.UnpackMethod(tokenId, abi.MethodNameCancelMintPledge, block.Data); err != nil {
-		return util.ErrInvalidMethodParam
-	}
-	block.Data, _ = abi.ABIMintage.PackMethod(abi.MethodNameCancelMintPledge, *tokenId)
-	return nil
-}
-func (p *MethodMintageCancelPledge) DoReceive(db vm_db.VmDb, block *ledger.AccountBlock, sendBlock *ledger.AccountBlock, vm vmEnvironment) ([]*ledger.AccountBlock, error) {
-	tokenId := new(types.TokenTypeId)
-	abi.ABIMintage.UnpackMethod(tokenId, abi.MethodNameCancelMintPledge, sendBlock.Data)
-	tokenInfo, err := abi.GetTokenById(db, *tokenId)
-	util.DealWithErr(err)
-	if tokenInfo.PledgeAddr != sendBlock.AccountAddress ||
-		tokenInfo.PledgeAmount.Sign() == 0 ||
-		tokenInfo.WithdrawHeight > vm.GlobalStatus().SnapshotBlock().Height {
-		return nil, util.ErrInvalidMethodParam
-	}
-	newTokenInfo, _ := abi.ABIMintage.PackVariable(
-		abi.VariableNameTokenInfo,
-		tokenInfo.TokenName,
-		tokenInfo.TokenSymbol,
-		tokenInfo.TotalSupply,
-		tokenInfo.Decimals,
-		tokenInfo.Owner,
-		helper.Big0,
-		uint64(0),
-		tokenInfo.PledgeAddr,
-		tokenInfo.IsReIssuable,
-		tokenInfo.MaxSupply,
-		tokenInfo.OwnerBurnOnly,
-		tokenInfo.Index)
-	db.SetValue(abi.GetMintageKey(*tokenId), newTokenInfo)
-	if tokenInfo.PledgeAmount.Sign() > 0 {
-		return []*ledger.AccountBlock{
-			{
-				AccountAddress: block.AccountAddress,
-				ToAddress:      tokenInfo.PledgeAddr,
-				BlockType:      ledger.BlockTypeSendCall,
-				Amount:         tokenInfo.PledgeAmount,
-				TokenId:        ledger.ViteTokenId,
-				Data:           []byte{},
-			},
-		}, nil
-	}
-	return nil, nil
-}
-
-=======
->>>>>>> 707dbbbb
 type MethodIssue struct{}
 
 func (p *MethodIssue) GetFee(block *ledger.AccountBlock) (*big.Int, error) {
