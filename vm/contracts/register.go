package contracts

import (
	"math/big"
	"regexp"
	"runtime/debug"

	"github.com/vitelabs/go-vite/common/helper"
	"github.com/vitelabs/go-vite/common/types"
	"github.com/vitelabs/go-vite/consensus/core"
	"github.com/vitelabs/go-vite/ledger"
	"github.com/vitelabs/go-vite/vm/contracts/abi"
	"github.com/vitelabs/go-vite/vm/util"
	"github.com/vitelabs/go-vite/vm_db"
)

type MethodRegister struct {
}

func (p *MethodRegister) GetFee(block *ledger.AccountBlock) (*big.Int, error) {
	return big.NewInt(0), nil
}
func (p *MethodRegister) GetRefundData() []byte {
	return []byte{1}
}
func (p *MethodRegister) GetSendQuota(data []byte) (uint64, error) {
	return RegisterGas, nil
}

// register to become a super node of a consensus group, lock 1 million ViteToken for 3 month
func (p *MethodRegister) DoSend(db vm_db.VmDb, block *ledger.AccountBlock) error {
	param := new(abi.ParamRegister)
	if err := abi.ABIConsensusGroup.UnpackMethod(param, abi.MethodNameRegister, block.Data); err != nil {
		return util.ErrInvalidMethodParam
	}
	if !checkRegisterAndVoteParam(param.Gid, param.Name) {
		return util.ErrInvalidMethodParam
	}
	block.Data, _ = abi.ABIConsensusGroup.PackMethod(abi.MethodNameRegister, param.Gid, param.Name, param.NodeAddr)
	return nil
}

func checkRegisterAndVoteParam(gid types.Gid, name string) bool {
	if util.IsDelegateGid(gid) ||
		len(name) == 0 ||
		len(name) > registrationNameLengthMax {
		return false
	}
	if ok, _ := regexp.MatchString("^([0-9a-zA-Z_.]+[ ]?)*[0-9a-zA-Z_.]$", name); !ok {
		return false
	}
	return true
}

func (p *MethodRegister) DoReceive(db vm_db.VmDb, block *ledger.AccountBlock, sendBlock *ledger.AccountBlock, vm vmEnvironment) ([]*ledger.AccountBlock, error) {
	// Check param by group info
	param := new(abi.ParamRegister)
	abi.ABIConsensusGroup.UnpackMethod(param, abi.MethodNameRegister, sendBlock.Data)
	snapshotBlock := vm.GlobalStatus().SnapshotBlock()
	groupInfo, err := abi.GetConsensusGroup(db, param.Gid)
	util.DealWithErr(err)
	if groupInfo == nil {
		return nil, util.ErrInvalidMethodParam
	}
	pledgeParam, _ := abi.GetRegisterOfPledgeInfo(groupInfo.RegisterConditionParam)
	if sendBlock.Amount.Cmp(pledgeParam.PledgeAmount) != 0 || sendBlock.TokenId != pledgeParam.PledgeToken {
		return nil, util.ErrInvalidMethodParam
	}

	var rewardTime = int64(0)
	if util.IsSnapshotGid(param.Gid) {
		rewardTime = snapshotBlock.Timestamp.Unix()
	}

	// Check registration owner
	old, err := abi.GetRegistration(db, param.Gid, param.Name)
	util.DealWithErr(err)
	var hisAddrList []types.Address
	if old != nil {
		if old.IsActive() || old.PledgeAddr != sendBlock.AccountAddress {
			return nil, util.ErrInvalidMethodParam
		}
		// old is not active, check old reward drained
		drained, err := checkRewardDrained(vm.ConsensusReader(), db, old, vm.GlobalStatus().SnapshotBlock())
		util.DealWithErr(err)
		if !drained {
			return nil, util.ErrRewardIsNotDrained
		}
		hisAddrList = old.HisAddrList
	}

	// check node addr belong to one name in a consensus group
	hisNameKey := abi.GetHisNameKey(param.NodeAddr, param.Gid)
	hisName := new(string)
	v, err := db.GetValue(hisNameKey)
	util.DealWithErr(err)
	err = abi.ABIConsensusGroup.UnpackVariable(hisName, abi.VariableNameHisName, v)
	if err == nil && *hisName != param.Name {
		return nil, util.ErrInvalidMethodParam
	}
	if err != nil {
		// hisName not exist, update hisName
		hisAddrList = append(hisAddrList, param.NodeAddr)
		hisNameData, _ := abi.ABIConsensusGroup.PackVariable(abi.VariableNameHisName, param.Name)
		db.SetValue(hisNameKey, hisNameData)
	}

	registerInfo, _ := abi.ABIConsensusGroup.PackVariable(
		abi.VariableNameRegistration,
		param.Name,
		param.NodeAddr,
		sendBlock.AccountAddress,
		sendBlock.Amount,
		snapshotBlock.Height+pledgeParam.PledgeHeight,
		rewardTime,
		int64(0),
		hisAddrList)
	db.SetValue(abi.GetRegisterKey(param.Name, param.Gid), registerInfo)
	return nil, nil
}

type MethodCancelRegister struct {
}

func (p *MethodCancelRegister) GetFee(block *ledger.AccountBlock) (*big.Int, error) {
	return big.NewInt(0), nil
}
func (p *MethodCancelRegister) GetRefundData() []byte {
	return []byte{2}
}
func (p *MethodCancelRegister) GetSendQuota(data []byte) (uint64, error) {
	return CancelRegisterGas, nil
}

// cancel register to become a super node of a consensus group after registered for 3 month, get 100w ViteToken back
func (p *MethodCancelRegister) DoSend(db vm_db.VmDb, block *ledger.AccountBlock) error {
	if block.Amount.Sign() != 0 {
		return util.ErrInvalidMethodParam
	}
	param := new(abi.ParamCancelRegister)
	if err := abi.ABIConsensusGroup.UnpackMethod(param, abi.MethodNameCancelRegister, block.Data); err != nil {
		return util.ErrInvalidMethodParam
	}
	if !checkRegisterAndVoteParam(param.Gid, param.Name) {
		return util.ErrInvalidMethodParam
	}
	block.Data, _ = abi.ABIConsensusGroup.PackMethod(abi.MethodNameCancelRegister, param.Gid, param.Name)
	return nil
}
func (p *MethodCancelRegister) DoReceive(db vm_db.VmDb, block *ledger.AccountBlock, sendBlock *ledger.AccountBlock, vm vmEnvironment) ([]*ledger.AccountBlock, error) {
	param := new(abi.ParamCancelRegister)
	abi.ABIConsensusGroup.UnpackMethod(param, abi.MethodNameCancelRegister, sendBlock.Data)
	snapshotBlock := vm.GlobalStatus().SnapshotBlock()
	old, err := abi.GetRegistration(db, param.Gid, param.Name)
	util.DealWithErr(err)
	if old == nil || !old.IsActive() || old.PledgeAddr != sendBlock.AccountAddress || old.WithdrawHeight > snapshotBlock.Height {
		return nil, util.ErrInvalidMethodParam
	}

	rewardTime := old.RewardTime
	cancelTime := snapshotBlock.Timestamp.Unix()
	util.DealWithErr(err)
	drained, err := checkRewardDrained(vm.ConsensusReader(), db, old, vm.GlobalStatus().SnapshotBlock())
	util.DealWithErr(err)
	if drained {
		rewardTime = -1
	}
	registerInfo, _ := abi.ABIConsensusGroup.PackVariable(
		abi.VariableNameRegistration,
		old.Name,
		old.NodeAddr,
		old.PledgeAddr,
		helper.Big0,
		uint64(0),
		rewardTime,
		cancelTime,
		old.HisAddrList)
	db.SetValue(abi.GetRegisterKey(param.Name, param.Gid), registerInfo)
	if old.Amount.Sign() > 0 {
		return []*ledger.AccountBlock{
			{
				AccountAddress: block.AccountAddress,
				ToAddress:      sendBlock.AccountAddress,
				BlockType:      ledger.BlockTypeSendCall,
				Amount:         old.Amount,
				TokenId:        ledger.ViteTokenId,
				Data:           []byte{},
			},
		}, nil
	}
	return nil, nil
}

type MethodReward struct {
}

func (p *MethodReward) GetFee(block *ledger.AccountBlock) (*big.Int, error) {
	return big.NewInt(0), nil
}

func (p *MethodReward) GetRefundData() []byte {
	return []byte{3}
}
func (p *MethodReward) GetSendQuota(data []byte) (uint64, error) {
	return RewardGas, nil
}

// get reward of generating snapshot block
func (p *MethodReward) DoSend(db vm_db.VmDb, block *ledger.AccountBlock) error {
	if block.Amount.Sign() != 0 {
		return util.ErrInvalidMethodParam
	}
	param := new(abi.ParamReward)
	if err := abi.ABIConsensusGroup.UnpackMethod(param, abi.MethodNameReward, block.Data); err != nil {
		return util.ErrInvalidMethodParam
	}
	if !util.IsSnapshotGid(param.Gid) {
		return util.ErrInvalidMethodParam
	}
	block.Data, _ = abi.ABIConsensusGroup.PackMethod(abi.MethodNameReward, param.Gid, param.Name, param.BeneficialAddr)
	return nil
}
func (p *MethodReward) DoReceive(db vm_db.VmDb, block *ledger.AccountBlock, sendBlock *ledger.AccountBlock, vm vmEnvironment) ([]*ledger.AccountBlock, error) {
	param := new(abi.ParamReward)
	abi.ABIConsensusGroup.UnpackMethod(param, abi.MethodNameReward, sendBlock.Data)
	old, err := abi.GetRegistration(db, param.Gid, param.Name)
	util.DealWithErr(err)
	if old == nil || sendBlock.AccountAddress != old.PledgeAddr || old.RewardTime == -1 {
		return nil, util.ErrInvalidMethodParam
	}
	_, endTime, reward, drained, err := CalcReward(vm.ConsensusReader(), db, old, vm.GlobalStatus().SnapshotBlock())
	if err != nil {
		return nil, err
	}
	if drained {
		endTime = -1
	}
	if endTime != old.RewardTime {
		registerInfo, _ := abi.ABIConsensusGroup.PackVariable(
			abi.VariableNameRegistration,
			old.Name,
			old.NodeAddr,
			old.PledgeAddr,
			old.Amount,
			old.WithdrawHeight,
			endTime,
			old.CancelTime,
			old.HisAddrList)
		db.SetValue(abi.GetRegisterKey(param.Name, param.Gid), registerInfo)

		if reward != nil && reward.TotalReward.Sign() > 0 {
			// send reward by issue vite token
			issueData, _ := abi.ABIMintage.PackMethod(abi.MethodNameIssue, ledger.ViteTokenId, reward, param.BeneficialAddr)
			return []*ledger.AccountBlock{
				{
					AccountAddress: block.AccountAddress,
					ToAddress:      types.AddressMintage,
					BlockType:      ledger.BlockTypeSendCall,
					Amount:         big.NewInt(0),
					TokenId:        ledger.ViteTokenId,
					Data:           issueData,
				},
			}, nil
		}
	}
	return nil, nil
}

func checkRewardDrained(reader util.ConsensusReader, db vm_db.VmDb, old *types.Registration, current *ledger.SnapshotBlock) (bool, error) {
	_, _, reward, drained, err := CalcReward(reader, db, old, current)
	if err != nil {
		return false, err
	}
	if drained && (reward == nil || reward.TotalReward.Sign() == 0) {
		return drained, nil
	}
	return false, nil
}

type Reward struct {
	VoteReward  *big.Int
	BlockReward *big.Int
	TotalReward *big.Int
}

func newZeroReward() *Reward {
	return &Reward{big.NewInt(0), big.NewInt(0), big.NewInt(0)}
}

func (r *Reward) Add(a *Reward) {
	r.VoteReward.Add(r.VoteReward, a.VoteReward)
	r.BlockReward.Add(r.BlockReward, a.BlockReward)
	r.TotalReward.Add(r.TotalReward, a.TotalReward)
}

func CalcReward(reader util.ConsensusReader, db vm_db.VmDb, old *types.Registration, current *ledger.SnapshotBlock) (startTime int64, endTime int64, reward *Reward, drained bool, err error) {
	defer func() {
		if err := recover(); err != nil {
			debug.PrintStack()
			err = util.ErrChainForked
		}
	}()
	genesisTime := db.GetGenesisSnapshotBlock().Timestamp.Unix()
	pledgeAmount, err := getSnapshotGroupPledgeAmount(db)
	if err != nil {
		return 0, 0, nil, false, err
	}
	return calcReward(old, genesisTime, pledgeAmount, current, reader)
}

func calcReward(old *types.Registration, genesisTime int64, pledgeAmount *big.Int, current *ledger.SnapshotBlock, reader util.ConsensusReader) (int64, int64, *Reward, bool, error) {
	var startIndex, endIndex uint64
	var startTime, endTime int64
	drained := false
	startIndex, startTime, drained = reader.GetIndexByStartTime(old.RewardTime, genesisTime)
	if drained {
		return 0, 0, nil, true, nil
	}
	var withinOneDayFlag bool
	timeLimit := current.Timestamp.Unix() - nodeConfig.params.GetRewardTimeLimit
	if !old.IsActive() && old.CancelTime <= timeLimit {
		drained = true
		endIndex, endTime, withinOneDayFlag = reader.GetIndexByEndTime(old.CancelTime, genesisTime)
	} else {
		endIndex, endTime, withinOneDayFlag = reader.GetIndexByEndTime(timeLimit, genesisTime)
	}
	if withinOneDayFlag || startIndex > endIndex {
		return startTime, endTime, newZeroReward(), drained, nil
	}
	details, err := reader.GetConsensusDetailByDay(startIndex, endIndex)
	if err != nil {
		return 0, 0, nil, false, err
	}
	reward := newZeroReward()
	for _, detail := range details {
		reward.Add(calcRewardByDayDetail(detail, old.Name, pledgeAmount))
	}
	return startTime, endTime, reward, drained, nil
}

func getSnapshotGroupPledgeAmount(db vm_db.VmDb) (*big.Int, error) {
	group, err := abi.GetConsensusGroup(db, types.SNAPSHOT_GID)
	if err != nil {
		return nil, err
	}
	pledgeParam, err := abi.GetRegisterOfPledgeInfo(group.RegisterConditionParam)
	if err != nil {
		return nil, err
	}
	return pledgeParam.PledgeAmount, nil
}

func CalcRewardByDay(db vm_db.VmDb, reader util.ConsensusReader, timestamp int64) (m map[string]*Reward, err error) {
	defer func() {
		if err := recover(); err != nil {
			debug.PrintStack()
			err = util.ErrChainForked
		}
	}()
	genesisTime := db.GetGenesisSnapshotBlock().Timestamp.Unix()
	pledgeAmount, err := getSnapshotGroupPledgeAmount(db)
	if err != nil {
		return nil, err
	}
	return calcRewardByDay(reader, genesisTime, timestamp, pledgeAmount)
}

func calcRewardByDay(reader util.ConsensusReader, genesisTime int64, timestamp int64, pledgeAmount *big.Int) (m map[string]*Reward, err error) {
	index := reader.GetIndexByTime(timestamp, genesisTime)
	detailList, err := reader.GetConsensusDetailByDay(index, index)
	if err != nil {
		return nil, err
	}
	if len(detailList) == 0 {
		return nil, nil
	}
	rewardMap := make(map[string]*Reward, len(detailList[0].Stats))
	for name, _ := range detailList[0].Stats {
		rewardMap[name] = calcRewardByDayDetail(detailList[0], name, pledgeAmount)
	}
	return rewardMap, nil
}

func calcRewardByDayDetail(detail *core.DayStats, name string, pledgeAmount *big.Int) *Reward {
	selfDetail, ok := detail.Stats[name]
	if !ok {
		return newZeroReward()
	}
	reward := &Reward{}

	// reward = 0.5 * rewardPerBlock * totalBlockNum * (selfProducedBlockNum / expectedBlockNum) * (selfVoteCount + pledgeAmount) / (selfVoteCount + totalPledgeAmount)
	// 			+ 0.5 * rewardPerBlock * selfProducedBlockNum
<<<<<<< HEAD
	tmp1 := new(big.Int)
	tmp2 := new(big.Int)
	tmp1.Set(selfDetail.VoteCnt)
=======
	tmp1.Set(selfDetail.VoteCnt.Int)
>>>>>>> d8ac2d1f
	tmp1.Add(tmp1, pledgeAmount)
	tmp2.SetUint64(detail.BlockTotal)
	tmp1.Mul(tmp1, tmp2)
	tmp1.Mul(tmp1, helper.Big50)
	tmp1.Mul(tmp1, rewardPerBlock)
	tmp2.SetUint64(selfDetail.BlockNum)
	tmp1.Mul(tmp1, tmp2)

	tmp2.SetInt64(int64(len(detail.Stats)))
	tmp2.Mul(tmp2, pledgeAmount)
	tmp2.Add(tmp2, detail.VoteSum.Int)
	tmp1.Quo(tmp1, tmp2)

	tmp2.SetUint64(selfDetail.ExceptedBlockNum)
	tmp1.Quo(tmp1, tmp2)
	tmp1.Quo(tmp1, helper.Big100)
	reward.VoteReward = tmp1

	tmp2.SetUint64(selfDetail.BlockNum)
	tmp2.Mul(tmp2, helper.Big50)
	tmp2.Mul(tmp2, rewardPerBlock)
	tmp2.Quo(tmp2, helper.Big100)
	reward.BlockReward = tmp2

	reward.TotalReward = new(big.Int).Add(tmp1, tmp2)
	return reward
}

type MethodUpdateRegistration struct {
}

func (p *MethodUpdateRegistration) GetFee(block *ledger.AccountBlock) (*big.Int, error) {
	return big.NewInt(0), nil
}

func (p *MethodUpdateRegistration) GetRefundData() []byte {
	return []byte{4}
}
func (p *MethodUpdateRegistration) GetSendQuota(data []byte) (uint64, error) {
	return UpdateRegistrationGas, nil
}

// update registration info
func (p *MethodUpdateRegistration) DoSend(db vm_db.VmDb, block *ledger.AccountBlock) error {
	if block.Amount.Sign() != 0 {
		return util.ErrInvalidMethodParam
	}
	param := new(abi.ParamRegister)
	if err := abi.ABIConsensusGroup.UnpackMethod(param, abi.MethodNameUpdateRegistration, block.Data); err != nil {
		return util.ErrInvalidMethodParam
	}
	if !checkRegisterAndVoteParam(param.Gid, param.Name) {
		return util.ErrInvalidMethodParam
	}
	block.Data, _ = abi.ABIConsensusGroup.PackMethod(abi.MethodNameUpdateRegistration, param.Gid, param.Name, param.NodeAddr)
	return nil
}
func (p *MethodUpdateRegistration) DoReceive(db vm_db.VmDb, block *ledger.AccountBlock, sendBlock *ledger.AccountBlock, vm vmEnvironment) ([]*ledger.AccountBlock, error) {
	param := new(abi.ParamRegister)
	abi.ABIConsensusGroup.UnpackMethod(param, abi.MethodNameUpdateRegistration, sendBlock.Data)
	old, err := abi.GetRegistration(db, param.Gid, param.Name)
	util.DealWithErr(err)
	if old == nil || !old.IsActive() ||
		old.PledgeAddr != sendBlock.AccountAddress ||
		old.NodeAddr == param.NodeAddr {
		return nil, util.ErrInvalidMethodParam
	}
	// check node addr belong to one name in a consensus group
	hisNameKey := abi.GetHisNameKey(param.NodeAddr, param.Gid)
	hisName := new(string)
	v, err := db.GetValue(hisNameKey)
	util.DealWithErr(err)
	err = abi.ABIConsensusGroup.UnpackVariable(hisName, abi.VariableNameHisName, v)
	if err == nil && *hisName != param.Name {
		return nil, util.ErrInvalidMethodParam
	}
	if err != nil {
		// hisName not exist, update hisName
		old.HisAddrList = append(old.HisAddrList, param.NodeAddr)
		hisNameData, _ := abi.ABIConsensusGroup.PackVariable(abi.VariableNameHisName, param.Name)
		db.SetValue(hisNameKey, hisNameData)
	}
	registerInfo, _ := abi.ABIConsensusGroup.PackVariable(
		abi.VariableNameRegistration,
		old.Name,
		param.NodeAddr,
		old.PledgeAddr,
		old.Amount,
		old.WithdrawHeight,
		old.RewardTime,
		old.CancelTime,
		old.HisAddrList)
	db.SetValue(abi.GetRegisterKey(param.Name, param.Gid), registerInfo)
	return nil, nil
}<|MERGE_RESOLUTION|>--- conflicted
+++ resolved
@@ -390,13 +390,9 @@
 
 	// reward = 0.5 * rewardPerBlock * totalBlockNum * (selfProducedBlockNum / expectedBlockNum) * (selfVoteCount + pledgeAmount) / (selfVoteCount + totalPledgeAmount)
 	// 			+ 0.5 * rewardPerBlock * selfProducedBlockNum
-<<<<<<< HEAD
 	tmp1 := new(big.Int)
 	tmp2 := new(big.Int)
-	tmp1.Set(selfDetail.VoteCnt)
-=======
 	tmp1.Set(selfDetail.VoteCnt.Int)
->>>>>>> d8ac2d1f
 	tmp1.Add(tmp1, pledgeAmount)
 	tmp2.SetUint64(detail.BlockTotal)
 	tmp1.Mul(tmp1, tmp2)
