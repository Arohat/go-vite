package contracts

import (
	"github.com/vitelabs/go-vite/common/fork"
	"github.com/vitelabs/go-vite/common/types"
	"github.com/vitelabs/go-vite/ledger"
	"github.com/vitelabs/go-vite/vm/abi"
	cabi "github.com/vitelabs/go-vite/vm/contracts/abi"
	"github.com/vitelabs/go-vite/vm/util"
	"github.com/vitelabs/go-vite/vm_db"
	"math/big"
)

type NodeConfig struct {
	params ContractsParams
}

var nodeConfig NodeConfig

func InitContractsConfig(isTestParam bool) {
	if isTestParam {
		nodeConfig.params = ContractsParamsTest
	} else {
		nodeConfig.params = ContractsParamsMainNet
	}
}

type vmEnvironment interface {
	GlobalStatus() util.GlobalStatus
	ConsensusReader() util.ConsensusReader
}

type BuiltinContractMethod interface {
	GetFee(block *ledger.AccountBlock) (*big.Int, error)
	// calc and use quota, check tx data
	DoSend(db vm_db.VmDb, block *ledger.AccountBlock) error
	// quota for doSend block
	GetSendQuota(data []byte, gasTable *util.GasTable) (uint64, error)
	// check status, update state
	DoReceive(db vm_db.VmDb, block *ledger.AccountBlock, sendBlock *ledger.AccountBlock, vm vmEnvironment) ([]*ledger.AccountBlock, error)
	// receive block quota
	GetReceiveQuota(gasTable *util.GasTable) uint64
	// refund data at receive error
	GetRefundData(sendBlock *ledger.AccountBlock) ([]byte, bool)
}

type builtinContract struct {
	m   map[string]BuiltinContractMethod
	abi abi.ABIContract
}

var (
<<<<<<< HEAD
	simpleContracts = newSimpleContracts()
	dexContracts    = newDexContracts()
	timerContracts  = newTimerContracts()
=======
	simpleContracts   = newSimpleContracts()
	dexContracts      = newDexContracts()
	dexAgentContracts = newDexAgentContracts()
>>>>>>> f7726675
)

func newSimpleContracts() map[types.Address]*builtinContract {
	return map[types.Address]*builtinContract{
		types.AddressPledge: {
			map[string]BuiltinContractMethod{
				cabi.MethodNamePledge:       &MethodPledge{},
				cabi.MethodNameCancelPledge: &MethodCancelPledge{},
			},
			cabi.ABIPledge,
		},
		types.AddressConsensusGroup: {
			map[string]BuiltinContractMethod{
				cabi.MethodNameRegister:           &MethodRegister{},
				cabi.MethodNameCancelRegister:     &MethodCancelRegister{},
				cabi.MethodNameReward:             &MethodReward{},
				cabi.MethodNameUpdateRegistration: &MethodUpdateRegistration{},
				cabi.MethodNameVote:               &MethodVote{},
				cabi.MethodNameCancelVote:         &MethodCancelVote{},
			},
			cabi.ABIConsensusGroup,
		},
		types.AddressMintage: {
			map[string]BuiltinContractMethod{
				cabi.MethodNameMint:            &MethodMint{},
				cabi.MethodNameIssue:           &MethodIssue{},
				cabi.MethodNameBurn:            &MethodBurn{},
				cabi.MethodNameTransferOwner:   &MethodTransferOwner{},
				cabi.MethodNameChangeTokenType: &MethodChangeTokenType{},
			},
			cabi.ABIMintage,
		},
	}
}
func newDexContracts() map[types.Address]*builtinContract {
	contracts := newSimpleContracts()
	contracts[types.AddressPledge].m[cabi.MethodNameAgentPledge] = &MethodAgentPledge{}
	contracts[types.AddressPledge].m[cabi.MethodNameAgentCancelPledge] = &MethodAgentCancelPledge{}
	contracts[types.AddressMintage].m[cabi.MethodNameGetTokenInfo] = &MethodGetTokenInfo{}
	contracts[types.AddressDexFund] = &builtinContract{
		map[string]BuiltinContractMethod{
			cabi.MethodNameDexFundUserDeposit:          &MethodDexFundUserDeposit{},
			cabi.MethodNameDexFundUserWithdraw:         &MethodDexFundUserWithdraw{},
			cabi.MethodNameDexFundNewMarket:            &MethodDexFundNewMarket{},
			cabi.MethodNameDexFundNewOrder:             &MethodDexFundNewOrder{},
			cabi.MethodNameDexFundSettleOrders:         &MethodDexFundSettleOrders{},
			cabi.MethodNameDexFundPeriodJob:            &MethodDexFundPeriodJob{},
			cabi.MethodNameDexFundPledgeForVx:          &MethodDexFundPledgeForVx{},
			cabi.MethodNameDexFundPledgeForVip:         &MethodDexFundPledgeForVip{},
			cabi.MethodNameDexFundPledgeCallback:       &MethodDexFundPledgeCallback{},
			cabi.MethodNameDexFundCancelPledgeCallback: &MethodDexFundCancelPledgeCallback{},
			cabi.MethodNameDexFundGetTokenInfoCallback: &MethodDexFundGetTokenInfoCallback{},
			cabi.MethodNameDexFundOwnerConfig:          &MethodDexFundOwnerConfig{},
			cabi.MethodNameDexFundOwnerConfigTrade:     &MethodDexFundOwnerConfigTrade{},
			cabi.MethodNameDexFundMarketOwnerConfig:    &MethodDexFundMarketOwnerConfig{},
			cabi.MethodNameDexFundTransferTokenOwner:   &MethodDexFundTransferTokenOwner{},
			cabi.MethodNameDexFundNotifyTime:           &MethodDexFundNotifyTime{},
			cabi.MethodNameDexFundNewInviter:           &MethodDexFundNewInviter{},
			cabi.MethodNameDexFundBindInviteCode:       &MethodDexFundBindInviteCode{},
			cabi.MethodNameDexFundEndorseVxMinePool:    &MethodDexFundEndorseVxMinePool{},
			cabi.MethodNameDexFundSettleMakerMinedVx:   &MethodDexFundSettleMakerMinedVx{},
		},
		cabi.ABIDexFund,
	}
	contracts[types.AddressDexTrade] = &builtinContract{
		map[string]BuiltinContractMethod{
			cabi.MethodNameDexTradeNewOrder:          &MethodDexTradeNewOrder{},
			cabi.MethodNameDexTradeCancelOrder:       &MethodDexTradeCancelOrder{},
			cabi.MethodNameDexTradeNotifyNewMarket:   &MethodDexTradeNotifyNewMarket{},
			cabi.MethodNameDexTradeCleanExpireOrders: &MethodDexTradeCleanExpireOrders{},
		},
		cabi.ABIDexTrade,
	}
	return contracts
}

<<<<<<< HEAD
func newTimerContracts() map[types.Address]*builtinContract {
	contracts := newDexContracts()
	contracts[types.AddressTimer] = &builtinContract{
		map[string]BuiltinContractMethod{
			cabi.MethodNameTimerNewTask:     &MethodTimerNewTask{},
			cabi.MethodNameTimerDeleteTask:  &MethodTimerDeleteTask{},
			cabi.MethodNameTimerRecharge:    &MethodTimerRecharge{},
			cabi.MethodNameTimerUpdateOwner: &MethodTimerUpdateOwner{},
		},
		cabi.ABITimer,
	}
=======
func newDexAgentContracts() map[types.Address]*builtinContract {
	contracts := newDexContracts()
	contracts[types.AddressDexFund].m[cabi.MethodNameDexFundPledgeForSuperVip] = &MethodDexFundPledgeForSuperVip{}
	contracts[types.AddressDexFund].m[cabi.MethodNameDexFundConfigMarketsAgent] = &MethodDexFundConfigMarketsAgent{}
	contracts[types.AddressDexFund].m[cabi.MethodNameDexFundNewAgentOrder] = &MethodDexFundNewAgentOrder{}
	contracts[types.AddressDexTrade].m[cabi.MethodNameDexTradeCancelOrderByHash] = &MethodDexTradeCancelOrderByHash{}
>>>>>>> f7726675
	return contracts
}

func GetBuiltinContractMethod(addr types.Address, methodSelector []byte, sbHeight uint64) (BuiltinContractMethod, bool, error) {
	var contractsMap map[types.Address]*builtinContract
<<<<<<< HEAD
	if !fork.IsDexFork(sbHeight) {
		contractsMap = simpleContracts
	} else if !fork.IsNewFork(sbHeight) {
		contractsMap = dexContracts
	} else {
		contractsMap = timerContracts
=======
	if fork.IsStemFork(sbHeight) {
		contractsMap = dexAgentContracts
	} else if fork.IsDexFork(sbHeight) {
		contractsMap = dexContracts
	} else {
		contractsMap = simpleContracts
>>>>>>> f7726675
	}
	p, addrExists := contractsMap[addr]
	if addrExists {
		if method, err := p.abi.MethodById(methodSelector); err == nil {
			c, methodExists := p.m[method.Name]
			if methodExists {
				return c, methodExists, nil
			}
		}
		return nil, addrExists, util.ErrAbiMethodNotFound
	}
	return nil, addrExists, nil
}<|MERGE_RESOLUTION|>--- conflicted
+++ resolved
@@ -50,15 +50,10 @@
 }
 
 var (
-<<<<<<< HEAD
-	simpleContracts = newSimpleContracts()
-	dexContracts    = newDexContracts()
-	timerContracts  = newTimerContracts()
-=======
 	simpleContracts   = newSimpleContracts()
 	dexContracts      = newDexContracts()
 	dexAgentContracts = newDexAgentContracts()
->>>>>>> f7726675
+	timerContracts    = newTimerContracts()
 )
 
 func newSimpleContracts() map[types.Address]*builtinContract {
@@ -135,9 +130,17 @@
 	return contracts
 }
 
-<<<<<<< HEAD
+func newDexAgentContracts() map[types.Address]*builtinContract {
+	contracts := newDexContracts()
+	contracts[types.AddressDexFund].m[cabi.MethodNameDexFundPledgeForSuperVip] = &MethodDexFundPledgeForSuperVip{}
+	contracts[types.AddressDexFund].m[cabi.MethodNameDexFundConfigMarketsAgent] = &MethodDexFundConfigMarketsAgent{}
+	contracts[types.AddressDexFund].m[cabi.MethodNameDexFundNewAgentOrder] = &MethodDexFundNewAgentOrder{}
+	contracts[types.AddressDexTrade].m[cabi.MethodNameDexTradeCancelOrderByHash] = &MethodDexTradeCancelOrderByHash{}
+	return contracts
+}
+
 func newTimerContracts() map[types.Address]*builtinContract {
-	contracts := newDexContracts()
+	contracts := newDexAgentContracts()
 	contracts[types.AddressTimer] = &builtinContract{
 		map[string]BuiltinContractMethod{
 			cabi.MethodNameTimerNewTask:     &MethodTimerNewTask{},
@@ -147,34 +150,19 @@
 		},
 		cabi.ABITimer,
 	}
-=======
-func newDexAgentContracts() map[types.Address]*builtinContract {
-	contracts := newDexContracts()
-	contracts[types.AddressDexFund].m[cabi.MethodNameDexFundPledgeForSuperVip] = &MethodDexFundPledgeForSuperVip{}
-	contracts[types.AddressDexFund].m[cabi.MethodNameDexFundConfigMarketsAgent] = &MethodDexFundConfigMarketsAgent{}
-	contracts[types.AddressDexFund].m[cabi.MethodNameDexFundNewAgentOrder] = &MethodDexFundNewAgentOrder{}
-	contracts[types.AddressDexTrade].m[cabi.MethodNameDexTradeCancelOrderByHash] = &MethodDexTradeCancelOrderByHash{}
->>>>>>> f7726675
 	return contracts
 }
 
 func GetBuiltinContractMethod(addr types.Address, methodSelector []byte, sbHeight uint64) (BuiltinContractMethod, bool, error) {
 	var contractsMap map[types.Address]*builtinContract
-<<<<<<< HEAD
-	if !fork.IsDexFork(sbHeight) {
-		contractsMap = simpleContracts
-	} else if !fork.IsNewFork(sbHeight) {
-		contractsMap = dexContracts
-	} else {
+	if fork.IsNewFork(sbHeight) {
 		contractsMap = timerContracts
-=======
-	if fork.IsStemFork(sbHeight) {
+	} else if fork.IsStemFork(sbHeight) {
 		contractsMap = dexAgentContracts
 	} else if fork.IsDexFork(sbHeight) {
 		contractsMap = dexContracts
 	} else {
 		contractsMap = simpleContracts
->>>>>>> f7726675
 	}
 	p, addrExists := contractsMap[addr]
 	if addrExists {
