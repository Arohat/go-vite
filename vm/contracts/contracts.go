--- conflicted
+++ resolved
@@ -38,10 +38,6 @@
 	// check status, update state
 	DoReceive(db vm_db.VmDb, block *ledger.AccountBlock, sendBlock *ledger.AccountBlock, vm vmEnvironment) ([]*ledger.AccountBlock, error)
 	// refund data at receive error
-<<<<<<< HEAD
-	GetRefundData() []byte
-	GetQuota() uint64
-=======
 	GetRefundData() ([]byte, bool)
 }
 
@@ -98,5 +94,4 @@
 		}
 	}
 	return nil, ok, nil
->>>>>>> 88034756
 }