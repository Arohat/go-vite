package vm

import (
	"bytes"
	"encoding/hex"
	"encoding/json"
	"github.com/vitelabs/go-vite/common"
	"github.com/vitelabs/go-vite/common/fork"
	"github.com/vitelabs/go-vite/common/helper"
	"github.com/vitelabs/go-vite/common/types"
	"github.com/vitelabs/go-vite/config"
	"github.com/vitelabs/go-vite/ledger"
	"github.com/vitelabs/go-vite/vm/contracts/abi"
	"github.com/vitelabs/go-vite/vm/util"
	"io/ioutil"
	"math/big"
	"os"
	"strconv"
	"testing"
	"time"
)

func init() {
	InitVMConfig(false, false, false, false, common.HomeDir())
	initFork()
}

func initFork() {
	fork.SetForkPoints(&config.ForkPoints{
		SeedFork: &config.ForkPoint{Height: 100, Version: 1},
		DexFork:  &config.ForkPoint{Height: 200, Version: 1},
<<<<<<< HEAD
		NewFork:  &config.ForkPoint{Height: 300, Version: 1}})
=======
		StemFork: &config.ForkPoint{Height: 300, Version: 1}})
>>>>>>> f7726675
}

func TestVmRun(t *testing.T) {
	// prepare db
	viteTotalSupply := new(big.Int).Mul(big.NewInt(1e9), util.AttovPerVite)
	db, addr1, _, hash12, snapshot, _ := prepareDb(viteTotalSupply)

	/*
	* contract code
	* pragma solidity ^0.4.18;
	* contract MyContract {
	* 	uint256 v;
	* 	constructor() payable public {}
	* 	function AddV(uint256 addition) payable public {
	* 	   v = v + addition;
	* 	}
	* }
	 */
	balance1 := new(big.Int).Set(viteTotalSupply)
	// send create
	data13, _ := hex.DecodeString("0000000000000000000201010b608060405260858060116000396000f300608060405260043610603e5763ffffffff7c0100000000000000000000000000000000000000000000000000000000600035041663f021ab8f81146043575b600080fd5b604c600435604e565b005b6000805490910190555600a165627a7a72305820b8d8d60a46c6ac6569047b17b012aa1ea458271f9bc8078ef0cff9208999d0900029")
	hash13 := types.DataHash([]byte{1, 3})
	block13 := &ledger.AccountBlock{
		Height:         3,
		AccountAddress: addr1,
		BlockType:      ledger.BlockTypeSendCreate,
		PrevHash:       hash12,
		Amount:         big.NewInt(1e18),
		Fee:            big.NewInt(0),
		TokenId:        ledger.ViteTokenId,
		Data:           data13,
		Hash:           hash13,
	}
	vm := NewVM(nil)
	//vm.Debug = true
	db.addr = addr1
	sendCreateBlock, isRetry, err := vm.RunV2(db, block13, nil, nil)
	balance1.Sub(balance1, block13.Amount)
	balance1.Sub(balance1, createContractFee)
	if sendCreateBlock == nil || isRetry ||
		err != nil ||
		sendCreateBlock.AccountBlock.Quota != 32084 ||
		sendCreateBlock.AccountBlock.Quota != sendCreateBlock.AccountBlock.QuotaUsed ||
		sendCreateBlock.AccountBlock.Fee.Cmp(createContractFee) != 0 ||
		db.balanceMap[addr1][ledger.ViteTokenId].Cmp(balance1) != 0 {
		t.Fatalf("send create transaction error")
	}
	db.accountBlockMap[addr1][hash13] = sendCreateBlock.AccountBlock

	// receive create
	addr2 := sendCreateBlock.AccountBlock.ToAddress
	db.storageMap[types.AddressPledge][ToKey(abi.GetPledgeBeneficialKey(addr2))], _ = abi.ABIPledge.PackVariable(abi.VariableNamePledgeBeneficial, new(big.Int).Mul(big.NewInt(1e9), big.NewInt(1e18)))
	balance2 := big.NewInt(0)

	hash21 := types.DataHash([]byte{2, 1})
	block21 := &ledger.AccountBlock{
		Height:         1,
		AccountAddress: addr2,
		FromBlockHash:  hash13,
		BlockType:      ledger.BlockTypeReceive,
		Hash:           hash21,
	}
	vm = NewVM(nil)
	//vm.Debug = true
	db.addr = addr2
	receiveCreateBlockList, isRetry, err := vm.RunV2(db, block21, sendCreateBlock.AccountBlock, nil)
	balance2.Add(balance2, block13.Amount)
	if receiveCreateBlockList == nil ||
		len(receiveCreateBlockList.AccountBlock.SendBlockList) != 0 || isRetry || err != nil ||
		receiveCreateBlockList.AccountBlock.Quota != 0 ||
		receiveCreateBlockList.AccountBlock.Quota != receiveCreateBlockList.AccountBlock.QuotaUsed ||
		db.contractMetaMap[addr2] == nil ||
		db.contractMetaMap[addr2].Gid != types.DELEGATE_GID ||
		db.balanceMap[addr2][ledger.ViteTokenId].Cmp(balance2) != 0 {
		t.Fatalf("receive create transaction error")
	}
	db.accountBlockMap[addr2] = make(map[types.Hash]*ledger.AccountBlock)
	db.accountBlockMap[addr2][hash21] = receiveCreateBlockList.AccountBlock

	// send call
	data14, _ := hex.DecodeString("f021ab8f0000000000000000000000000000000000000000000000000000000000000005")
	hash14 := types.DataHash([]byte{1, 4})
	block14 := &ledger.AccountBlock{
		Height:         4,
		AccountAddress: addr1,
		ToAddress:      addr2,
		BlockType:      ledger.BlockTypeSendCall,
		Fee:            big.NewInt(0),
		PrevHash:       hash13,
		Amount:         big.NewInt(1e18),
		TokenId:        ledger.ViteTokenId,
		Data:           data14,
		Hash:           hash14,
	}
	vm = NewVM(nil)
	//vm.Debug = true
	db.addr = addr1
	sendCallBlock, isRetry, err := vm.RunV2(db, block14, nil, nil)
	balance1.Sub(balance1, block14.Amount)
	if sendCallBlock == nil ||
		len(sendCallBlock.AccountBlock.SendBlockList) != 0 || isRetry || err != nil ||
		sendCallBlock.AccountBlock.Quota != 25792 ||
		sendCallBlock.AccountBlock.Quota != sendCallBlock.AccountBlock.QuotaUsed ||
		db.balanceMap[addr1][ledger.ViteTokenId].Cmp(balance1) != 0 {
		t.Fatalf("send call transaction error")
	}
	db.accountBlockMap[addr1][hash14] = sendCallBlock.AccountBlock

	snapshot = &ledger.SnapshotBlock{Height: 3, Timestamp: snapshot.Timestamp, Hash: types.DataHash([]byte{10, 3})}
	db.snapshotBlockList = append(db.snapshotBlockList, snapshot)

	// receive call
	hash22 := types.DataHash([]byte{2, 2})
	block22 := &ledger.AccountBlock{
		Height:         2,
		AccountAddress: addr2,
		FromBlockHash:  hash14,
		PrevHash:       hash21,
		BlockType:      ledger.BlockTypeReceive,
		Hash:           hash22,
	}
	vm = NewVM(nil)
	//vm.Debug = true
	db.addr = addr2
	receiveCallBlock, isRetry, err := vm.RunV2(db, block22, sendCallBlock.AccountBlock, nil)
	balance2.Add(balance2, block14.Amount)
	if receiveCallBlock == nil ||
		len(receiveCallBlock.AccountBlock.SendBlockList) != 0 || isRetry || err != nil ||
		receiveCallBlock.AccountBlock.Quota != 41530 ||
		receiveCallBlock.AccountBlock.Quota != receiveCallBlock.AccountBlock.QuotaUsed ||
		db.balanceMap[addr2][ledger.ViteTokenId].Cmp(big.NewInt(2e18)) != 0 {
		t.Fatalf("receive call transaction error")
	}
	db.accountBlockMap[addr2][hash22] = receiveCallBlock.AccountBlock

	// send call error, insufficient balance
	data15, _ := hex.DecodeString("f021ab8f0000000000000000000000000000000000000000000000000000000000000005")
	hash15 := types.DataHash([]byte{1, 5})
	block15 := &ledger.AccountBlock{
		Height:         5,
		AccountAddress: addr1,
		ToAddress:      addr2,
		BlockType:      ledger.BlockTypeSendCall,
		Fee:            big.NewInt(0),
		PrevHash:       hash14,
		Amount:         viteTotalSupply,
		TokenId:        ledger.ViteTokenId,
		Data:           data15,
		Hash:           hash15,
	}
	vm = NewVM(nil)
	//vm.Debug = true
	db.addr = addr1
	sendCallBlock2, isRetry, err := vm.RunV2(db, block15, nil, nil)
	if sendCallBlock2 != nil || err != util.ErrInsufficientBalance {
		t.Fatalf("send call transaction 2 error")
	}
	// receive call error, execution revert
	data15, _ = hex.DecodeString("")
	block15 = &ledger.AccountBlock{
		Height:         5,
		AccountAddress: addr1,
		ToAddress:      addr2,
		BlockType:      ledger.BlockTypeSendCall,
		Fee:            big.NewInt(0),
		PrevHash:       hash14,
		Amount:         big.NewInt(50),
		TokenId:        ledger.ViteTokenId,
		Data:           data15,
		Hash:           hash15,
	}
	vm = NewVM(nil)
	//vm.Debug = true
	db.addr = addr1
	sendCallBlock2, isRetry, err = vm.RunV2(db, block15, nil, nil)
	db.accountBlockMap[addr1][hash15] = sendCallBlock2.AccountBlock
	// receive call
	hash23 := types.DataHash([]byte{2, 3})
	block23 := &ledger.AccountBlock{
		Height:         3,
		AccountAddress: addr2,
		FromBlockHash:  hash15,
		PrevHash:       hash22,
		BlockType:      ledger.BlockTypeReceive,
	}
	vm = NewVM(nil)
	//vm.Debug = true
	db.addr = addr2
	receiveCallBlock2, isRetry, err := vm.RunV2(db, block23, sendCallBlock2.AccountBlock, nil)
	if receiveCallBlock2 == nil ||
		len(receiveCallBlock2.AccountBlock.SendBlockList) != 1 || isRetry || err != util.ErrExecutionReverted ||
		receiveCallBlock2.AccountBlock.Quota != 21246 ||
		receiveCallBlock2.AccountBlock.Quota != receiveCallBlock2.AccountBlock.QuotaUsed ||
		len(receiveCallBlock2.AccountBlock.Data) != 33 ||
		receiveCallBlock2.AccountBlock.Data[32] != 1 ||
		receiveCallBlock2.AccountBlock.SendBlockList[0].BlockType != ledger.BlockTypeSendRefund ||
		receiveCallBlock2.AccountBlock.SendBlockList[0].AccountAddress != addr2 ||
		receiveCallBlock2.AccountBlock.SendBlockList[0].ToAddress != addr1 ||
		receiveCallBlock2.AccountBlock.SendBlockList[0].Amount.Cmp(block15.Amount) != 0 ||
		receiveCallBlock2.AccountBlock.SendBlockList[0].TokenId != ledger.ViteTokenId ||
		receiveCallBlock2.AccountBlock.SendBlockList[0].Fee.Sign() != 0 ||
		len(receiveCallBlock2.AccountBlock.SendBlockList[0].Data) != 0 {
		t.Fatalf("receive call transaction error")
	}
	db.accountBlockMap[addr2][hash23] = receiveCallBlock2.AccountBlock
}

func TestCall(t *testing.T) {
	// prepare db, add account1, add account2 with code, add account3 with code
	viteTotalSupply := new(big.Int).Mul(big.NewInt(1e9), util.AttovPerVite)
	db, addr1, _, hash12, _, _ := prepareDb(viteTotalSupply)

	// code2 calls addr1 with data=100 and amount=10
	addr2 := types.Address{1, 1, 1, 1, 1, 1, 1, 1, 1, 1, 1, 1, 1, 1, 1, 1, 1, 1, 1, 1, 1}
	code2 := []byte{
		1,
		byte(PUSH1), 32, byte(PUSH1), 100, byte(PUSH1), 0, byte(DUP1), byte(SWAP2), byte(SWAP1), byte(MSTORE),
		byte(PUSH1), 10, byte(PUSH10), 'V', 'I', 'T', 'E', ' ', 'T', 'O', 'K', 'E', 'N', byte(PUSH21), 1, 1, 1, 1, 1, 1, 1, 1, 1, 1, 1, 1, 1, 1, 1, 1, 1, 1, 1, 2, 1, byte(CALL)}
	db.codeMap[addr2] = code2
	db.contractMetaMap[addr2] = &ledger.ContractMeta{Gid: types.DELEGATE_GID, SendConfirmedTimes: 1, QuotaRatio: 10}

	// code3 return amount+data
	addr3 := types.Address{1, 1, 1, 1, 1, 1, 1, 1, 1, 1, 1, 1, 1, 1, 1, 1, 1, 1, 1, 2, 1}
	code3 := []byte{1, byte(CALLVALUE), byte(PUSH1), 0, byte(CALLDATALOAD), byte(ADD), byte(PUSH1), 32, byte(DUP1), byte(SWAP2), byte(SWAP1), byte(MSTORE), byte(PUSH1), 32, byte(SWAP1), byte(RETURN)}
	db.codeMap[addr3] = code3
	db.contractMetaMap[addr3] = &ledger.ContractMeta{Gid: types.DELEGATE_GID, SendConfirmedTimes: 2, QuotaRatio: 10}

	db.accountBlockMap[addr2] = make(map[types.Hash]*ledger.AccountBlock)
	db.storageMap[types.AddressPledge][ToKey(abi.GetPledgeBeneficialKey(addr2))], _ = abi.ABIPledge.PackVariable(abi.VariableNamePledgeBeneficial, new(big.Int).Mul(big.NewInt(1e9), big.NewInt(1e18)))

	db.accountBlockMap[addr3] = make(map[types.Hash]*ledger.AccountBlock)
	db.storageMap[types.AddressPledge][ToKey(abi.GetPledgeBeneficialKey(addr3))], _ = abi.ABIPledge.PackVariable(abi.VariableNamePledgeBeneficial, new(big.Int).Mul(big.NewInt(1e9), big.NewInt(1e18)))

	vm := NewVM(nil)
	//vm.Debug = true
	// call contract
	balance1 := db.balanceMap[addr1][ledger.ViteTokenId]
	hash13 := types.DataHash([]byte{1, 3})
	block13 := &ledger.AccountBlock{
		Height:         3,
		AccountAddress: addr1,
		BlockType:      ledger.BlockTypeSendCall,
		PrevHash:       hash12,
		Amount:         big.NewInt(10),
		Fee:            big.NewInt(0),
		TokenId:        ledger.ViteTokenId,
		Hash:           hash13,
		ToAddress:      addr2,
		Difficulty:     big.NewInt(67108863),
		Nonce:          []byte{1},
		Data:           []byte{1},
	}
	db.addr = addr1
	sendCallBlock, isRetry, err := vm.RunV2(db, block13, nil, nil)
	balance1.Sub(balance1, block13.Amount)
	if sendCallBlock == nil ||
		len(sendCallBlock.AccountBlock.SendBlockList) != 0 ||
		isRetry ||
		err != nil ||
		sendCallBlock.AccountBlock.Quota != 68 ||
		sendCallBlock.AccountBlock.QuotaUsed != 21068 ||
		db.balanceMap[addr1][ledger.ViteTokenId].Cmp(balance1) != 0 {
		t.Fatalf("send call transaction error")
	}
	db.accountBlockMap[addr1][hash13] = sendCallBlock.AccountBlock

	// contract2 receive call
	balance2 := big.NewInt(0)
	hash21 := types.DataHash([]byte{2, 1})
	block21 := &ledger.AccountBlock{
		Height:         1,
		AccountAddress: addr2,
		FromBlockHash:  hash13,
		BlockType:      ledger.BlockTypeReceive,
		Hash:           hash21,
	}
	vm = NewVM(nil)
	//vm.Debug = true
	db.addr = addr2
	receiveCallBlock, isRetry, err := vm.RunV2(db, block21, sendCallBlock.AccountBlock, nil)
	if receiveCallBlock == nil ||
		len(receiveCallBlock.AccountBlock.SendBlockList) != 1 || isRetry || err != nil ||
		receiveCallBlock.AccountBlock.Quota != 34409 ||
		receiveCallBlock.AccountBlock.Quota != receiveCallBlock.AccountBlock.QuotaUsed ||
		len(receiveCallBlock.AccountBlock.Data) != 33 ||
		receiveCallBlock.AccountBlock.Data[32] != 0 ||
		receiveCallBlock.AccountBlock.SendBlockList[0].BlockType != ledger.BlockTypeSendCall ||
		receiveCallBlock.AccountBlock.SendBlockList[0].AccountAddress != addr2 ||
		receiveCallBlock.AccountBlock.SendBlockList[0].ToAddress != addr3 ||
		receiveCallBlock.AccountBlock.SendBlockList[0].Amount.Cmp(big.NewInt(10)) != 0 ||
		receiveCallBlock.AccountBlock.SendBlockList[0].Fee.Sign() != 0 ||
		!bytes.Equal(receiveCallBlock.AccountBlock.SendBlockList[0].Data, helper.LeftPadBytes([]byte{100}, 32)) ||
		db.balanceMap[addr2][ledger.ViteTokenId].Cmp(balance2) != 0 {
		t.Fatalf("contract receive call transaction error")
	}
	db.accountBlockMap[addr2][hash21] = receiveCallBlock.AccountBlock
	hash22 := types.DataHash([]byte{2, 2})
	receiveCallBlock.AccountBlock.SendBlockList[0].PrevHash = hash21
	receiveCallBlock.AccountBlock.SendBlockList[0].Hash = hash22
	db.accountBlockMap[addr2][hash22] = receiveCallBlock.AccountBlock.SendBlockList[0]

	// contract3 receive call
	balance3 := new(big.Int).Set(block13.Amount)
	hash31 := types.DataHash([]byte{3, 1})
	block31 := &ledger.AccountBlock{
		Height:         1,
		AccountAddress: addr3,
		FromBlockHash:  hash22,
		BlockType:      ledger.BlockTypeReceive,
		Hash:           hash31,
	}
	vm = NewVM(nil)
	//vm.Debug = true
	db.addr = addr3
	receiveCallBlock2, isRetry, err := vm.RunV2(db, block31, receiveCallBlock.AccountBlock.SendBlockList[0], nil)
	if receiveCallBlock2 == nil ||
		len(receiveCallBlock2.AccountBlock.SendBlockList) != 0 || isRetry || err != nil ||
		receiveCallBlock2.AccountBlock.Quota != 21438 ||
		receiveCallBlock2.AccountBlock.Quota != receiveCallBlock2.AccountBlock.QuotaUsed ||
		len(receiveCallBlock2.AccountBlock.Data) != 33 ||
		receiveCallBlock2.AccountBlock.Data[32] != 0 ||
		db.balanceMap[addr3][ledger.ViteTokenId].Cmp(balance3) != 0 {
		t.Fatalf("contract receive call transaction error")
	}
	db.accountBlockMap[addr3][hash31] = receiveCallBlock2.AccountBlock
}

func BenchmarkVMTransfer(b *testing.B) {
	viteTotalSupply := new(big.Int).Mul(big.NewInt(1e9), util.AttovPerVite)
	db, addr1, _, hash12, _, _ := prepareDb(viteTotalSupply)

	// send call
	b.ResetTimer()
	prevHash := hash12
	addr2, _, _ := types.CreateAddress()
	amount := big.NewInt(1)
	db.addr = addr1
	for i := 3; i < b.N+3; i++ {
		hashi := types.DataHash([]byte(strconv.Itoa(i)))
		blocki := &ledger.AccountBlock{
			Height:         uint64(i),
			AccountAddress: addr1,
			ToAddress:      addr2,
			BlockType:      ledger.BlockTypeSendCall,
			PrevHash:       prevHash,
			Amount:         amount,
			TokenId:        ledger.ViteTokenId,
			Hash:           hashi,
		}
		vm := NewVM(nil)
		sendCallBlock, _, err := vm.RunV2(db, blocki, nil, nil)
		if err != nil {
			b.Fatal(err)
		}
		db.accountBlockMap[addr1][hashi] = sendCallBlock.AccountBlock
		prevHash = hashi
	}
}

func TestVmForTest(t *testing.T) {
	InitVMConfig(true, true, true, false, "")
	db, _, _, _, _, _ := prepareDb(big.NewInt(0))

	addr1, _, _ := types.CreateAddress()
	block11 := &ledger.AccountBlock{
		Height:         1,
		AccountAddress: addr1,
		BlockType:      ledger.BlockTypeSendCall,
		Amount:         big.NewInt(0),
		Fee:            big.NewInt(0),
		TokenId:        ledger.ViteTokenId,
	}
	vm := NewVM(nil)
	//vm.Debug = true
	db.addr = addr1
	sendCallBlock, isRetry, err := vm.RunV2(db, block11, nil, nil)
	if sendCallBlock == nil ||
		len(sendCallBlock.AccountBlock.SendBlockList) != 0 || isRetry || err != nil {
		t.Fatalf("init test vm config failed")
	}
}

type TestCaseMap map[string]TestCase

type TestCaseSendBlock struct {
	BlockType byte
	ToAddress types.Address
	Amount    string
	TokenID   types.TokenTypeId
	Data      string
}
type TestLog struct {
	Data   string
	Topics []string
}
type TestCase struct {
	SBHeight      uint64
	SBTime        int64
	FromAddress   types.Address
	ToAddress     types.Address
	InputData     string
	Amount        string
	TokenID       types.TokenTypeId
	Code          string
	ReturnData    string
	QuotaTotal    uint64
	QuotaLeft     uint64
	Err           string
	Storage       map[string]string
	PreStorage    map[string]string
	LogHash       string
	LogList       []TestLog
	SendBlockList []*TestCaseSendBlock
	Seed          uint64
}

func TestVm(t *testing.T) {
	testDir := "./test/interpreter_test/"
	testFiles, ok := ioutil.ReadDir(testDir)
	if ok != nil {
		t.Fatalf("read dir failed, %v", ok)
	}
	for _, testFile := range testFiles {
		if testFile.IsDir() {
			continue
		}
		/*if testFile.Name() != "contract.json" {
			continue
		}*/
		file, ok := os.Open(testDir + testFile.Name())
		if ok != nil {
			t.Fatalf("open test file failed, %v", ok)
		}
		testCaseMap := new(TestCaseMap)
		if ok := json.NewDecoder(file).Decode(testCaseMap); ok != nil {
			t.Fatalf("decode test file failed, %v", ok)
		}

		for k, testCase := range *testCaseMap {
			var sbTime time.Time
			if testCase.SBTime > 0 {
				sbTime = time.Unix(testCase.SBTime, 0)
			} else {
				sbTime = time.Now()
			}
			sb := ledger.SnapshotBlock{
				Height:    testCase.SBHeight,
				Timestamp: &sbTime,
				Hash:      types.DataHash([]byte{1, 1}),
			}
			vm := NewVM(nil)
			vm.i = newInterpreter(testCase.SBHeight, false)
			vm.gasTable = util.GasTableByHeight(1)
			vm.globalStatus = NewTestGlobalStatus(testCase.Seed, &sb)
			//fmt.Printf("testcase %v: %v\n", testFile.Name(), k)
			inputData, _ := hex.DecodeString(testCase.InputData)
			amount, _ := hex.DecodeString(testCase.Amount)
			sendCallBlock := ledger.AccountBlock{
				AccountAddress: testCase.FromAddress,
				ToAddress:      testCase.ToAddress,
				BlockType:      ledger.BlockTypeSendCall,
				Data:           inputData,
				Amount:         new(big.Int).SetBytes(amount),
				Fee:            big.NewInt(0),
				TokenId:        testCase.TokenID,
			}
			receiveCallBlock := &ledger.AccountBlock{
				AccountAddress: testCase.ToAddress,
				BlockType:      ledger.BlockTypeReceive,
			}
			db := newMemoryDatabase(testCase.ToAddress, &sb)
			if len(testCase.PreStorage) > 0 {
				for k, v := range testCase.PreStorage {
					vByte, _ := hex.DecodeString(v)
					db.storage[k] = vByte
					db.originalStorage[k] = vByte
				}
			}
			c := newContract(
				receiveCallBlock,
				db,
				&sendCallBlock,
				sendCallBlock.Data,
				testCase.QuotaTotal)
			code, _ := hex.DecodeString(testCase.Code)
			c.setCallCode(testCase.ToAddress, code)
			util.AddBalance(db, &sendCallBlock.TokenId, sendCallBlock.Amount)
			ret, err := c.run(vm)
			returnData, _ := hex.DecodeString(testCase.ReturnData)
			if (err == nil && testCase.Err != "") || (err != nil && testCase.Err != err.Error()) {
				t.Fatalf("%v: %v failed, err not match, expected %v, got %v", testFile.Name(), k, testCase.Err, err)
			}
			if err == nil || err.Error() == "execution reverted" {
				if bytes.Compare(returnData, ret) != 0 {
					t.Fatalf("%v: %v failed, return Data error, expected %v, got %v", testFile.Name(), k, returnData, ret)
				} else if c.quotaLeft != testCase.QuotaLeft {
					t.Fatalf("%v: %v failed, quota left error, expected %v, got %v", testFile.Name(), k, testCase.QuotaLeft, c.quotaLeft)
				} else if checkStorageResult := checkStorage(db, testCase.Storage); checkStorageResult != "" {
					t.Fatalf("%v: %v failed, storage error, %v", testFile.Name(), k, checkStorageResult)
				} else if len(testCase.LogHash) > 0 {
					if logHash := db.GetLogListHash(); (logHash == nil && len(testCase.LogHash) != 0) || (logHash != nil && logHash.String() != testCase.LogHash) {
						t.Fatalf("%v: %v failed, log hash error, expected\n%v,\ngot\n%v", testFile.Name(), k, testCase.LogHash, logHash)
					}
				} else if len(testCase.LogList) > 0 {
					if checkLogListResult := checkLogList(testCase.LogList, db.logList); checkLogListResult != "" {
						t.Fatalf("%v: %v failed, log list error, %v", testFile.Name(), k, checkLogListResult)
					}
				} else if checkSendBlockListResult := checkSendBlockList(testCase.SendBlockList, vm.sendBlockList); checkSendBlockListResult != "" {
					t.Fatalf("%v: %v failed, send block list error, %v", testFile.Name(), k, checkSendBlockListResult)
				}
			}
		}
	}
}
func checkLogList(expected []TestLog, got []*ledger.VmLog) string {
	if len(expected) != len(got) {
		return "expected len " + strconv.Itoa(len(expected)) + ", got len" + strconv.Itoa(len(got))
	}
	for index, lGot := range got {
		lexpected := expected[index]
		if len(lexpected.Topics) != len(lGot.Topics) {
			return strconv.Itoa(index) + "th log topic len not match, expected " + strconv.Itoa(len(lexpected.Topics)) + ", got " + strconv.Itoa(len(lGot.Topics))
		}
		if dataStr := hex.EncodeToString(lGot.Data); dataStr != lexpected.Data {
			return "expected " + strconv.Itoa(index) + "th log data: " + lexpected.Data + ", got: " + dataStr
		}
		for topicIndex, t := range lGot.Topics {
			if topicStr := t.String(); topicStr != lexpected.Topics[topicIndex] {
				return "expected " + strconv.Itoa(index) + ":" + strconv.Itoa(topicIndex) + "th topic: " + lexpected.Topics[topicIndex] + ", got: " + topicStr
			}
		}
	}
	return ""
}

func checkStorage(got *memoryDatabase, expected map[string]string) string {
	count := 0
	for _, v := range got.storage {
		if len(v) > 0 {
			count = count + 1
		}
	}
	if len(expected) != count {
		return "expected len " + strconv.Itoa(len(expected)) + ", got len" + strconv.Itoa(len(got.storage))
	}
	for k, v := range got.storage {
		if len(v) == 0 {
			continue
		}
		if sv, ok := expected[k]; !ok || sv != hex.EncodeToString(v) {
			return "expect " + k + ": " + sv + ", got " + k + ": " + hex.EncodeToString(v)
		}
	}
	return ""
}

func checkSendBlockList(expected []*TestCaseSendBlock, got []*ledger.AccountBlock) string {
	if len(got) != len(expected) {
		return "expected len " + strconv.Itoa(len(expected)) + ", got len" + strconv.Itoa(len(got))
	}
	for i, expectedSendBlock := range expected {
		gotSendBlock := got[i]
		if (expectedSendBlock.BlockType > 0 && gotSendBlock.BlockType != expectedSendBlock.BlockType) || (expectedSendBlock.BlockType == 0 && gotSendBlock.BlockType != ledger.BlockTypeSendCall) {
			return strconv.Itoa(i) + "th, expected blockType " + strconv.Itoa(int(expectedSendBlock.BlockType)) + ", got blockType " + strconv.Itoa(int(gotSendBlock.BlockType))
		} else if gotSendBlock.ToAddress != expectedSendBlock.ToAddress {
			return strconv.Itoa(i) + "th, expected toAddress " + expectedSendBlock.ToAddress.String() + ", got toAddress " + gotSendBlock.ToAddress.String()
		} else if gotAmount := hex.EncodeToString(gotSendBlock.Amount.Bytes()); gotAmount != expectedSendBlock.Amount {
			return strconv.Itoa(i) + "th, expected amount " + expectedSendBlock.Amount + ", got amount " + gotAmount
		} else if gotSendBlock.TokenId != expectedSendBlock.TokenID {
			return strconv.Itoa(i) + "th, expected tokenId " + expectedSendBlock.TokenID.String() + ", got tokenId " + gotSendBlock.TokenId.String()
		} else if gotData := hex.EncodeToString(gotSendBlock.Data); gotData != expectedSendBlock.Data {
			return strconv.Itoa(i) + "th, expected data " + expectedSendBlock.Data + ", got data " + gotData
		}
	}
	return ""
}

type OffchainTestCaseMap map[string]OffchainTestCase
type OffchainTestCase struct {
	SBHeight   uint64
	SBTime     int64
	ToAddress  types.Address
	InputData  string
	Code       string
	ReturnData string
	Err        string
	PreStorage map[string]string
}

func TestOffChainReader(t *testing.T) {
	testCaseMap := new(OffchainTestCaseMap)
	file, ok := os.Open("./test/offchaintest/offchain.json")
	if ok != nil {
		t.Fatalf("open test file failed, %v", ok)
	}
	if ok := json.NewDecoder(file).Decode(testCaseMap); ok != nil {
		t.Fatalf("decode test file failed, %v", ok)
	}

	for k, testCase := range *testCaseMap {
		vm := NewVM(nil)
		vm.i = newInterpreter(1, true)
		var sbTime time.Time
		if testCase.SBTime > 0 {
			sbTime = time.Unix(testCase.SBTime, 0)
		} else {
			sbTime = time.Now()
		}
		sb := ledger.SnapshotBlock{
			Height:    testCase.SBHeight,
			Timestamp: &sbTime,
			Hash:      types.DataHash([]byte{1, 1}),
		}
		db := newMemoryDatabase(testCase.ToAddress, &sb)
		if len(testCase.PreStorage) > 0 {
			for k, v := range testCase.PreStorage {
				vByte, _ := hex.DecodeString(v)
				db.storage[k] = vByte
				db.originalStorage[k] = vByte
			}
		}
		code, _ := hex.DecodeString(testCase.Code)
		inputData, _ := hex.DecodeString(testCase.InputData)
		returndata, err := vm.OffChainReader(db, code, inputData)
		if (err == nil && testCase.Err != "") || (err != nil && testCase.Err != err.Error()) {
			t.Fatalf("%v failed, err not match, expected %v, got %v", k, testCase.Err, err)
		}
		returndataTarget, _ := hex.DecodeString(testCase.ReturnData)
		if !bytes.Equal(returndata, returndataTarget) {
			t.Fatalf("%v return data not match, expected %v, got %v", k, testCase.ReturnData, hex.EncodeToString(returndata))
		}
	}
}

type TestGlobalStatus struct {
	seed          uint64
	snapshotBlock *ledger.SnapshotBlock
	randSource    helper.Source64
	setRandSeed   bool
}

func NewTestGlobalStatus(seed uint64, snapshotBlock *ledger.SnapshotBlock) *TestGlobalStatus {
	return &TestGlobalStatus{seed: seed, snapshotBlock: snapshotBlock}
}
func (g *TestGlobalStatus) Seed() (uint64, error) {
	return g.seed, nil
}
func (g *TestGlobalStatus) Random() (uint64, error) {
	if g.setRandSeed {
		return g.randSource.Uint64(), nil
	}
	g.randSource = helper.NewSource64(int64(g.seed))
	g.setRandSeed = true
	return g.randSource.Uint64(), nil
}
func (g *TestGlobalStatus) SnapshotBlock() *ledger.SnapshotBlock {
	return g.snapshotBlock
}

func BenchmarkSendCall(b *testing.B) {
	sbTime := time.Now()
	sb := ledger.SnapshotBlock{
		Height:    1,
		Timestamp: &sbTime,
		Hash:      types.DataHash([]byte{1, 1}),
	}
	sendCallBlock := &ledger.AccountBlock{
		BlockType:  ledger.BlockTypeSendCall,
		Data:       []byte{},
		Amount:     big.NewInt(10),
		Fee:        big.NewInt(0),
		TokenId:    ledger.ViteTokenId,
		Difficulty: big.NewInt(67108863),
	}
	sendCallBlock.AccountAddress, _ = types.HexToAddress("vite_e41be57d38c796984952fad618a9bc91637329b5255cb18906")
	sendCallBlock.ToAddress, _ = types.HexToAddress("vite_098dfae02679a4ca05a4c8bf5dd00a8757f0c622bfccce7d68")
	db := newMemoryDatabase(sendCallBlock.AccountAddress, &sb)
	db.SetBalance(&ledger.ViteTokenId, new(big.Int).Mul(big.NewInt(1e9), big.NewInt(1e18)))
	for i := 0; i < b.N; i++ {
		vm := NewVM(nil)
		_, _, err := vm.RunV2(db, sendCallBlock, nil, nil)
		if err != nil {
			b.Fatalf("vm run failed, err: %v", err)
		}
	}
}

func BenchmarkReceiveCall(b *testing.B) {
	sbTime := time.Now()
	sb := ledger.SnapshotBlock{
		Height:    1,
		Timestamp: &sbTime,
		Hash:      types.DataHash([]byte{1, 1}),
	}
	sendCallBlock := &ledger.AccountBlock{
		BlockType:  ledger.BlockTypeSendCall,
		Data:       []byte{},
		Amount:     big.NewInt(10),
		Fee:        big.NewInt(0),
		TokenId:    ledger.ViteTokenId,
		Difficulty: big.NewInt(67108863),
	}
	sendCallBlock.AccountAddress, _ = types.HexToAddress("vite_e41be57d38c796984952fad618a9bc91637329b5255cb18906")
	sendCallBlock.ToAddress, _ = types.HexToAddress("vite_098dfae02679a4ca05a4c8bf5dd00a8757f0c622bfccce7d68")

	receiveCallBlock := &ledger.AccountBlock{
		BlockType:  ledger.BlockTypeReceive,
		Difficulty: big.NewInt(67108863),
	}

	db := newMemoryDatabase(sendCallBlock.AccountAddress, &sb)
	db.SetBalance(&ledger.ViteTokenId, new(big.Int).Mul(big.NewInt(1e9), big.NewInt(1e18)))
	for i := 0; i < b.N; i++ {
		vm := NewVM(nil)
		_, _, err := vm.RunV2(db, receiveCallBlock, sendCallBlock, nil)
		if err != nil {
			b.Fatalf("vm run failed, err: %v", err)
		}
	}
}<|MERGE_RESOLUTION|>--- conflicted
+++ resolved
@@ -29,11 +29,8 @@
 	fork.SetForkPoints(&config.ForkPoints{
 		SeedFork: &config.ForkPoint{Height: 100, Version: 1},
 		DexFork:  &config.ForkPoint{Height: 200, Version: 1},
-<<<<<<< HEAD
+		StemFork: &config.ForkPoint{Height: 250, Version: 1},
 		NewFork:  &config.ForkPoint{Height: 300, Version: 1}})
-=======
-		StemFork: &config.ForkPoint{Height: 300, Version: 1}})
->>>>>>> f7726675
 }
 
 func TestVmRun(t *testing.T) {
