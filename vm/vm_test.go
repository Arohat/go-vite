--- conflicted
+++ resolved
@@ -21,11 +21,7 @@
 )
 
 func init() {
-<<<<<<< HEAD
-	InitVMConfig(false, false, false, true, common.HomeDir())
-=======
 	InitVMConfig(false, false, false, false, common.HomeDir())
->>>>>>> e029ab7b
 	initFork()
 }
 
