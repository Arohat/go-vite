--- conflicted
+++ resolved
@@ -474,8 +474,7 @@
 		vm.updateBlock(db, block, util.ErrDepth, 0, 0)
 		return &vm_db.VmAccountBlock{block, db}, noRetry, util.ErrDepth
 	}
-<<<<<<< HEAD
-	if p, ok, _ := contracts.GetBuiltinContract(block.AccountAddress, sendBlock.Data); ok {
+	if p, ok, _ := contracts.GetBuiltinContractMethod(block.AccountAddress, sendBlock.Data); ok {
 		// check quota
 		qutoaUsed := p.GetReceiveQuota()
 		if qutoaUsed > 0 {
@@ -492,16 +491,13 @@
 				return nil, retry, err
 			}
 		}
-=======
-	if p, ok, _ := contracts.GetBuiltinContractMethod(block.AccountAddress, sendBlock.Data); ok {
->>>>>>> af0afe76
 		util.AddBalance(db, &sendBlock.TokenId, sendBlock.Amount)
 		blockListToSend, err := p.DoReceive(db, block, sendBlock, vm)
 		if err == nil {
-			vm.updateBlock(db, block, err, 0, 0)
+			vm.updateBlock(db, block, err, qutoaUsed, qutoaUsed)
 			vm.vmContext.sendBlockList = blockListToSend
 			if db, err = vm.doSendBlockList(db); err == nil {
-				block.Data = getReceiveCallData(db, err, 0)
+				block.Data = getReceiveCallData(db, err, qutoaUsed)
 				return mergeReceiveBlock(db, block, vm.sendBlockList), noRetry, nil
 			}
 		}
@@ -517,10 +513,10 @@
 				nodeConfig.log.Error("Impossible receive error", "err", refundErr, "fromhash", sendBlock.Hash)
 				return nil, retry, err
 			}
-			block.Data = getReceiveCallData(db, err, 0)
+			block.Data = getReceiveCallData(db, err, qutoaUsed)
 			return mergeReceiveBlock(db, block, vm.sendBlockList), noRetry, err
 		}
-		block.Data = getReceiveCallData(db, err, 0)
+		block.Data = getReceiveCallData(db, err, qutoaUsed)
 		return &vm_db.VmAccountBlock{block, db}, noRetry, err
 	}
 	// check can make transaction
