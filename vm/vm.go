// Package vm implements the vite virtual machine
package vm

import (
	"encoding/hex"
	"errors"
	"runtime/debug"

	"github.com/vitelabs/go-vite/common"
	"github.com/vitelabs/go-vite/vm_db"

	"math/big"
	"path/filepath"
	"strconv"
	"sync/atomic"
	"time"

	"github.com/vitelabs/go-vite/log15"

	"github.com/vitelabs/go-vite/common/helper"
	"github.com/vitelabs/go-vite/common/types"
	"github.com/vitelabs/go-vite/ledger"
	"github.com/vitelabs/go-vite/monitor"
	"github.com/vitelabs/go-vite/vm/contracts"
	"github.com/vitelabs/go-vite/vm/quota"
	"github.com/vitelabs/go-vite/vm/util"
)

// NodeConfig holds the global status of vm.
type NodeConfig struct {
	isTest         bool
	canTransfer    func(db vm_db.VmDb, tokenTypeId types.TokenTypeId, tokenAmount *big.Int, feeAmount *big.Int) bool
	interpreterLog log15.Logger
	log            log15.Logger
	IsDebug        bool
}

var nodeConfig NodeConfig

// IsTest returns whether node is currently running under a test mode or not.
func IsTest() bool {
	return nodeConfig.isTest
}

// InitVMConfig init global status of vm. It should be
// called when the node started.
func InitVMConfig(isTest bool, isTestParam bool, isDebug bool, datadir string) {
	if isTest {
		nodeConfig = NodeConfig{
			isTest: isTest,
			canTransfer: func(db vm_db.VmDb, tokenTypeId types.TokenTypeId, tokenAmount *big.Int, feeAmount *big.Int) bool {
				return true
			},
		}
	} else {
		nodeConfig = NodeConfig{
			isTest: isTest,
			canTransfer: func(db vm_db.VmDb, tokenTypeId types.TokenTypeId, tokenAmount *big.Int, feeAmount *big.Int) bool {
				if feeAmount.Sign() == 0 {
					b, err := db.GetBalance(&tokenTypeId)
					util.DealWithErr(err)
					return tokenAmount.Cmp(b) <= 0
				}
				if util.IsViteToken(tokenTypeId) {
					balance := new(big.Int).Add(tokenAmount, feeAmount)
					b, err := db.GetBalance(&tokenTypeId)
					util.DealWithErr(err)
					return balance.Cmp(b) <= 0
				}
				amountB, err := db.GetBalance(&tokenTypeId)
				util.DealWithErr(err)
				feeB, err := db.GetBalance(&ledger.ViteTokenId)
				util.DealWithErr(err)
				return tokenAmount.Cmp(amountB) <= 0 && feeAmount.Cmp(feeB) <= 0
			},
		}
	}
	nodeConfig.log = log15.New("module", "vm")
	nodeConfig.interpreterLog = log15.New("module", "vm")
	contracts.InitContractsConfig(isTestParam)
	quota.InitQuotaConfig(isTest, isTestParam)
	nodeConfig.IsDebug = isDebug
	if isDebug {
		initLog(datadir, "dbug")
	}
}

func initLog(dir, lvl string) {
	logLevel, err := log15.LvlFromString(lvl)
	if err != nil {
		logLevel = log15.LvlInfo
	}
	path := filepath.Join(dir, "vmlog", time.Now().Format("2006-01-02T15-04"))
	filename := filepath.Join(path, "vm.log")
	nodeConfig.log.SetHandler(
		log15.LvlFilterHandler(logLevel, log15.StreamHandler(common.MakeDefaultLogger(filename), log15.LogfmtFormat())),
	)
	interpreterFileName := filepath.Join(path, "interpreter.log")
	nodeConfig.interpreterLog.SetHandler(
		log15.LvlFilterHandler(logLevel, log15.StreamHandler(common.MakeDefaultLogger(interpreterFileName), log15.LogfmtFormat())),
	)
}

type vmContext struct {
	sendBlockList []*ledger.AccountBlock
}

// VM holds the runtime information of vite vm and provides
// the necessary tools to run a transfer transaction of a
// call contract transaction. It also provides an offchain
// getter method to read contract storage without a
// transaction.
// The VM instance should never be reused and is not thread
// safe.
type VM struct {
	abort int32
	vmContext
	i            *interpreter
	globalStatus util.GlobalStatus
	reader       util.ConsensusReader
}

// NewVM constructor of VM
func NewVM(cr util.ConsensusReader) *VM {
	return &VM{reader: cr}
}

// GlobalStatus getter
func (vm *VM) GlobalStatus() util.GlobalStatus {
	return vm.globalStatus
}

// ConsensusReader getter
func (vm *VM) ConsensusReader() util.ConsensusReader {
	return vm.reader
}

func printDebugBlockInfo(block *ledger.AccountBlock, result *vm_db.VmAccountBlock, err error) {
	var str string
	if result != nil {
		if result.AccountBlock.IsSendBlock() {
			str = "{SelfAddr: " + result.AccountBlock.AccountAddress.String() + ", " +
				"ToAddr: " + result.AccountBlock.ToAddress.String() + ", " +
				"BlockType: " + strconv.FormatInt(int64(result.AccountBlock.BlockType), 10) + ", " +
				"Quota: " + strconv.FormatUint(result.AccountBlock.Quota, 10) + ", " +
				"Amount: " + result.AccountBlock.Amount.String() + ", " +
				"TokenId: " + result.AccountBlock.TokenId.String() + ", " +
				"Height: " + strconv.FormatUint(result.AccountBlock.Height, 10) + ", " +
				"Data: " + hex.EncodeToString(result.AccountBlock.Data) + ", " +
				"Fee: " + result.AccountBlock.Fee.String() + "}"
		} else {
			if len(result.AccountBlock.SendBlockList) > 0 {
				str = "["
				for _, sendBlock := range result.AccountBlock.SendBlockList {
					str = str + "{ToAddr:" + sendBlock.ToAddress.String() + ", " +
						"BlockType:" + strconv.FormatInt(int64(sendBlock.BlockType), 10) + ", " +
						"Data:" + hex.EncodeToString(sendBlock.Data) + ", " +
						"Amount:" + sendBlock.Amount.String() + ", " +
						"TokenId:" + sendBlock.TokenId.String() + ", " +
						"Fee:" + sendBlock.Fee.String() + "}"
				}
				str = str + "]"
			}
			str = "{SelfAddr: " + result.AccountBlock.AccountAddress.String() + ", " +
				"FromHash: " + result.AccountBlock.FromBlockHash.String() + ", " +
				"BlockType: " + strconv.FormatInt(int64(result.AccountBlock.BlockType), 10) + ", " +
				"Quota: " + strconv.FormatUint(result.AccountBlock.Quota, 10) + ", " +
				"Height: " + strconv.FormatUint(result.AccountBlock.Height, 10) + ", " +
				"Data: " + hex.EncodeToString(result.AccountBlock.Data) + ", " +
				"SendBlockList: " + str + "}"
		}
	}
	nodeConfig.log.Info("vm run stop",
		"blockType", block.BlockType,
		"address", block.AccountAddress.String(),
		"height", block.Height,
		"fromHash", block.FromBlockHash.String(),
		"err", err,
		"block", str,
	)
}

func getContractMeta(db vm_db.VmDb) *ledger.ContractMeta {
	ok, err := db.IsContractAccount()
	util.DealWithErr(err)
	if !ok {
		return nil
	}
	meta, err := db.GetContractMeta()
	util.DealWithErr(err)
	return meta
}

// RunV2 method executes an account block, performs balance change and storage change, returns execution result
func (vm *VM) RunV2(db vm_db.VmDb, block *ledger.AccountBlock, sendBlock *ledger.AccountBlock, status util.GlobalStatus) (vmAccountBlock *vm_db.VmAccountBlock, isRetry bool, err error) {
	defer monitor.LogTimerConsuming([]string{"vm", "run"}, time.Now())
	defer func() {
		db.Finish()
		if nodeConfig.IsDebug {
			printDebugBlockInfo(block, vmAccountBlock, err)
		}
	}()
	if nodeConfig.IsDebug {
		nodeConfig.log.Info("vm run start",
			"blockType", block.BlockType,
			"address", block.AccountAddress.String(),
			"height", block.Height, ""+
				"fromHash", block.FromBlockHash.String())
	}
	blockcopy := block.Copy()
	sb, err := db.LatestSnapshotBlock()
	util.DealWithErr(err)
	vm.i = newInterpreter(sb.Height, false)
	vm.globalStatus = status
	switch block.BlockType {
	case ledger.BlockTypeReceive, ledger.BlockTypeReceiveError:
		blockcopy.Data = nil
		contractMeta := getContractMeta(db)
		if sendBlock.BlockType == ledger.BlockTypeSendCreate {
			return vm.receiveCreate(db, blockcopy, sendBlock, quota.CalcCreateQuota(sendBlock.Fee), contractMeta)
		} else if sendBlock.BlockType == ledger.BlockTypeSendCall || sendBlock.BlockType == ledger.BlockTypeSendReward {
			return vm.receiveCall(db, blockcopy, sendBlock, contractMeta)
		} else if sendBlock.BlockType == ledger.BlockTypeSendRefund {
			return vm.receiveRefund(db, blockcopy, sendBlock, contractMeta)
		}
	case ledger.BlockTypeSendCreate:
		quotaTotal, quotaAddition, err := quota.CalcQuotaForBlock(
			db,
			block.AccountAddress,
			getPledgeAmount(db),
			block.Difficulty)
		if err != nil {
			return nil, noRetry, err
		}
		vmAccountBlock, err = vm.sendCreate(db, blockcopy, true, quotaTotal, quotaAddition)
		if err != nil {
			return nil, noRetry, err
		}
		return vmAccountBlock, noRetry, nil
	case ledger.BlockTypeSendCall:
		quotaTotal, quotaAddition, err := quota.CalcQuotaForBlock(
			db,
			block.AccountAddress,
			getPledgeAmount(db),
			block.Difficulty)
		if err != nil {
			return nil, noRetry, err
		}
		vmAccountBlock, err = vm.sendCall(db, blockcopy, true, quotaTotal, quotaAddition)
		if err != nil {
			return nil, noRetry, err
		}
		return vmAccountBlock, noRetry, nil
	case ledger.BlockTypeSendReward, ledger.BlockTypeSendRefund:
		return nil, noRetry, util.ErrTransactionTypeNotSupport
	}
	return nil, noRetry, util.ErrTransactionTypeNotSupport
}

// Cancel method stops the running contract receive
func (vm *VM) Cancel() {
	atomic.StoreInt32(&vm.abort, 1)
}

// send contract create transaction, create address, sub balance and service fee
func (vm *VM) sendCreate(db vm_db.VmDb, block *ledger.AccountBlock, useQuota bool, quotaTotal, quotaAddition uint64) (*vm_db.VmAccountBlock, error) {
	defer monitor.LogTimerConsuming([]string{"vm", "sendCreate"}, time.Now())
	// check can make transaction
	quotaLeft := quotaTotal
	if useQuota {
		cost, err := gasNormalSendCall(block)
		if err != nil {
			return nil, err
		}
		quotaLeft, err = util.UseQuota(quotaLeft, cost)
		if err != nil {
			return nil, err
		}
	}
	var err error
	block.Fee, err = calcContractFee(block.Data)
	if err != nil {
		return nil, err
	}

	gid := util.GetGidFromCreateContractData(block.Data)
	if gid == types.SNAPSHOT_GID {
		return nil, util.ErrInvalidMethodParam
	}

	contractType := util.GetContractTypeFromCreateContractData(block.Data)
	if !util.IsExistContractType(contractType) {
		return nil, util.ErrInvalidMethodParam
	}

	confirmTime := util.GetConfirmTimeFromCreateContractData(block.Data)
	if confirmTime < confirmTimeMin || confirmTime > confirmTimeMax {
		return nil, util.ErrInvalidConfirmTime
	}

	quotaRatio := util.GetQuotaRatioFromCreateContractData(block.Data)
	if !util.IsValidQuotaRatio(quotaRatio) {
		return nil, util.ErrInvalidQuotaRatio
	}

	if ContainsStatusCode(util.GetCodeFromCreateContractData(block.Data)) && confirmTime <= 0 {
		return nil, util.ErrInvalidConfirmTime
	}

	if !nodeConfig.canTransfer(db, block.TokenId, block.Amount, block.Fee) {
		return nil, util.ErrInsufficientBalance
	}

	contractAddr := util.NewContractAddress(
		block.AccountAddress,
		block.Height,
		block.PrevHash)

	block.ToAddress = contractAddr
	// sub balance and service fee
	util.SubBalance(db, &block.TokenId, block.Amount)
	util.SubBalance(db, &ledger.ViteTokenId, block.Fee)
	q, qUsed := util.CalcQuotaUsed(useQuota, quotaTotal, quotaAddition, quotaLeft, nil)
	vm.updateBlock(db, block, nil, q, qUsed)
	db.SetContractMeta(contractAddr, &ledger.ContractMeta{Gid: gid, SendConfirmedTimes: confirmTime, QuotaRatio: quotaRatio})
	return &vm_db.VmAccountBlock{block, db}, nil
}

// receive contract create transaction, create contract account, run initialization code, set contract code, do send blocks
func (vm *VM) receiveCreate(db vm_db.VmDb, block *ledger.AccountBlock, sendBlock *ledger.AccountBlock, quotaTotal uint64, meta *ledger.ContractMeta) (*vm_db.VmAccountBlock, bool, error) {
	defer monitor.LogTimerConsuming([]string{"vm", "receiveCreate"}, time.Now())

	quotaLeft := quotaTotal
	prev, err := db.PrevAccountBlock()
	util.DealWithErr(err)
	if prev != nil {
		return nil, noRetry, util.ErrAddressCollision
	}
	// check can make transaction
	cost, err := gasReceiveCreate(block, meta)
	if err != nil {
		return nil, noRetry, err
	}
	quotaLeft, err = util.UseQuota(quotaLeft, cost)
	if err != nil {
		return nil, noRetry, err
	}

	// create contract account and add balance
	util.AddBalance(db, &sendBlock.TokenId, sendBlock.Amount)

	// init contract state_bak and set contract code
	initCode := util.GetCodeFromCreateContractData(sendBlock.Data)
	c := newContract(block, db, sendBlock, initCode, quotaLeft)
	c.setCallCode(block.AccountAddress, initCode)
	code, err := c.run(vm)
	if err == nil && len(code) <= maxCodeSize {
		code := util.PackContractCode(util.GetContractTypeFromCreateContractData(sendBlock.Data), code)
		codeCost := uint64(len(code)) * contractCodeGas
		c.quotaLeft, err = util.UseQuota(c.quotaLeft, codeCost)
		if err == nil {
			db.SetContractCode(code)
			vm.updateBlock(db, block, err, 0, 0)
			db, err = vm.doSendBlockList(db)
			if err == nil {
				block.Data = getReceiveCallData(db, err, 0)
				return mergeReceiveBlock(db, block, vm.sendBlockList), noRetry, nil
			}
		}
	}
	vm.revert(db)

	// try refund
	vm.updateBlock(db, block, err, 0, 0)
	if sendBlock.Amount.Sign() > 0 {
		vm.vmContext.AppendBlock(
			util.MakeSendBlock(
				block.AccountAddress,
				sendBlock.AccountAddress,
				ledger.BlockTypeSendRefund,
				new(big.Int).Set(sendBlock.Amount),
				sendBlock.TokenId,
				[]byte{}))
		util.AddBalance(db, &sendBlock.TokenId, sendBlock.Amount)
		var refundErr error
		if db, refundErr = vm.doSendBlockList(db); refundErr == nil {
			block.Data = getReceiveCallData(db, err, 0)
			return mergeReceiveBlock(db, block, vm.sendBlockList), noRetry, err
		}
		monitor.LogEvent("vm", "impossibleReceiveError")
		nodeConfig.log.Error("Impossible receive error", "err", refundErr, "fromhash", sendBlock.Hash)
		return nil, retry, err
	}
	block.Data = getReceiveCallData(db, err, 0)
	return &vm_db.VmAccountBlock{block, db}, noRetry, err
}

func mergeReceiveBlock(db vm_db.VmDb, receiveBlock *ledger.AccountBlock, sendBlockList []*ledger.AccountBlock) *vm_db.VmAccountBlock {
	receiveBlock.SendBlockList = sendBlockList
	return &vm_db.VmAccountBlock{receiveBlock, db}
}

func (vm *VM) sendCall(db vm_db.VmDb, block *ledger.AccountBlock, useQuota bool, quotaTotal, quotaAddition uint64) (*vm_db.VmAccountBlock, error) {
	defer monitor.LogTimerConsuming([]string{"vm", "sendCall"}, time.Now())
	// check can make transaction
	quotaLeft := quotaTotal
<<<<<<< HEAD
	if p, ok, err := GetPrecompiledContract(block.AccountBlock.ToAddress, block.AccountBlock.Data); ok {
=======
	if p, ok, err := contracts.GetBuiltinContractMethod(block.ToAddress, block.Data); ok {
>>>>>>> 88034756
		if err != nil {
			return nil, err
		}
		block.Fee, err = p.GetFee(block)
		if err != nil {
			return nil, err
		}
		if !nodeConfig.canTransfer(db, block.TokenId, block.Amount, block.Fee) {
			return nil, util.ErrInsufficientBalance
		}
		if useQuota {
			cost, err := p.GetSendQuota(block.Data)
			if err != nil {
				return nil, err
			}
			quotaLeft, err = util.UseQuota(quotaLeft, cost)
			if err != nil {
				return nil, err
			}
		}
		err = p.DoSend(db, block)
		if err != nil {
			return nil, err
		}
		util.SubBalance(db, &block.TokenId, block.Amount)
		util.SubBalance(db, &ledger.ViteTokenId, block.Fee)
	} else {
		block.Fee = helper.Big0
		if useQuota {
			quotaLeft, err = useQuotaForSend(block, db, quotaLeft)
			if err != nil {
				return nil, err
			}
		}
		if !nodeConfig.canTransfer(db, block.TokenId, block.Amount, block.Fee) {
			return nil, util.ErrInsufficientBalance
		}
		util.SubBalance(db, &block.TokenId, block.Amount)
	}
<<<<<<< HEAD
	var quotaUsed uint64
	if IsPrecompiledContractAddress(block.AccountBlock.AccountAddress) {
		quotaUsed = 0
	} else {
		quotaUsed = util.CalcQuotaUsed(quotaTotal, quotaAddition, quotaLeft, 0, nil)
	}
	vm.updateBlock(block, nil, quotaUsed)
	return block, nil

=======
	q, qUsed := util.CalcQuotaUsed(useQuota, quotaTotal, quotaAddition, quotaLeft, nil)
	vm.updateBlock(db, block, nil, q, qUsed)
	return &vm_db.VmAccountBlock{block, db}, nil
>>>>>>> 88034756
}

var (
	resultSuccess  = byte(0)
	resultFail     = byte(1)
	resultDepthErr = byte(2)
)

func getReceiveCallData(db vm_db.VmDb, err error, qUsed uint64) []byte {
	if err == nil {
		return append(db.GetReceiptHash().Bytes(), resultSuccess)
	} else if err == util.ErrDepth {
		return append(db.GetReceiptHash().Bytes(), resultDepthErr)
	} else {
		return append(db.GetReceiptHash().Bytes(), resultFail)
	}
}

<<<<<<< HEAD
func (vm *VM) receiveCall(block *vm_context.VmAccountBlock, sendBlock *ledger.AccountBlock) (blockList []*vm_context.VmAccountBlock, isRetry bool, err error) {
	defer monitor.LogTime("vm", "ReceiveCall", time.Now())
	if p, ok, _ := GetPrecompiledContract(block.AccountBlock.AccountAddress, sendBlock.Data); ok {
		vm.blockList = []*vm_context.VmAccountBlock{block}
		block.VmContext.AddBalance(&sendBlock.TokenId, sendBlock.Amount)
		blockListToSend, err := p.DoReceive(block.VmContext, block.AccountBlock, sendBlock)
=======
func (vm *VM) receiveCall(db vm_db.VmDb, block *ledger.AccountBlock, sendBlock *ledger.AccountBlock, meta *ledger.ContractMeta) (*vm_db.VmAccountBlock, bool, error) {
	defer monitor.LogTimerConsuming([]string{"vm", "receiveCall"}, time.Now())

	if checkDepth(db, sendBlock) {
		util.AddBalance(db, &sendBlock.TokenId, sendBlock.Amount)
		block.Data = getReceiveCallData(db, util.ErrDepth, 0)
		vm.updateBlock(db, block, util.ErrDepth, 0, 0)
		return &vm_db.VmAccountBlock{block, db}, noRetry, util.ErrDepth
	}
	if p, ok, _ := contracts.GetBuiltinContractMethod(block.AccountAddress, sendBlock.Data); ok {
		util.AddBalance(db, &sendBlock.TokenId, sendBlock.Amount)
		blockListToSend, err := p.DoReceive(db, block, sendBlock, vm)
>>>>>>> 88034756
		if err == nil {
			vm.updateBlock(db, block, err, 0, 0)
			vm.vmContext.sendBlockList = blockListToSend
			if db, err = vm.doSendBlockList(db); err == nil {
				block.Data = getReceiveCallData(db, err, 0)
				return mergeReceiveBlock(db, block, vm.sendBlockList), noRetry, nil
			}
		}
		vm.revert(db)
		refundFlag := false
		refundData, needRefund := p.GetRefundData()
		refundFlag = doRefund(vm, db, block, sendBlock, refundData, needRefund, ledger.BlockTypeSendCall)
		vm.updateBlock(db, block, err, 0, 0)
		if refundFlag {
			var refundErr error
			if db, refundErr = vm.doSendBlockList(db); refundErr != nil {
				monitor.LogEvent("vm", "impossibleReceiveError")
				nodeConfig.log.Error("Impossible receive error", "err", refundErr, "fromhash", sendBlock.Hash)
				return nil, retry, err
			}
			block.Data = getReceiveCallData(db, err, 0)
			return mergeReceiveBlock(db, block, vm.sendBlockList), noRetry, err
		}
		block.Data = getReceiveCallData(db, err, 0)
		return &vm_db.VmAccountBlock{block, db}, noRetry, err
	}
	// check can make transaction
	quotaTotal, quotaAddition, err := quota.CalcQuotaForBlock(
		db,
		block.AccountAddress,
		getPledgeAmount(db),
		block.Difficulty)
	util.DealWithErr(err)
	quotaLeft := quotaTotal
	cost, err := gasReceive(block, meta)
	if err != nil {
		return nil, noRetry, err
	}
	quotaLeft, err = util.UseQuota(quotaLeft, cost)
	if err != nil {
		return nil, retry, err
	}
	// add balance, create account if not exist
	util.AddBalance(db, &sendBlock.TokenId, sendBlock.Amount)
	// do transfer transaction if account code size is zero
	if meta == nil {
		q, qUsed := util.CalcQuotaUsed(true, quotaTotal, quotaAddition, quotaLeft, nil)
		vm.updateBlock(db, block, nil, q, qUsed)
		return &vm_db.VmAccountBlock{block, db}, noRetry, nil
	}
	// run code
	_, code := util.GetContractCode(db, &block.AccountAddress, nil)
	c := newContract(block, db, sendBlock, sendBlock.Data, quotaLeft)
	c.setCallCode(block.AccountAddress, code)
	_, err = c.run(vm)
	if err == nil {
		q, qUsed := util.CalcQuotaUsed(true, quotaTotal, quotaAddition, c.quotaLeft, nil)
		vm.updateBlock(db, block, err, q, qUsed)
		db, err = vm.doSendBlockList(db)
		if err == nil {
			block.Data = getReceiveCallData(db, err, qUsed)
			return mergeReceiveBlock(db, block, vm.sendBlockList), noRetry, nil
		}
	}

	if err == util.ErrNoReliableStatus {
		return nil, retry, err
	}

	vm.revert(db)

	if err == util.ErrOutOfQuota {
		unConfirmedList := db.GetUnconfirmedBlocks(*db.Address())
		if len(unConfirmedList) > 0 {
			// Contract receive out of quota, current block is not first unconfirmed block, retry next snapshotBlock
			return nil, retry, err
		}
		// Contract receive out of quota, current block is first unconfirmed block, refund with no quota
		refundFlag := doRefund(vm, db, block, sendBlock, []byte{}, false, ledger.BlockTypeSendRefund)
		q, qUsed := util.CalcQuotaUsed(true, quotaTotal, quotaAddition, c.quotaLeft, err)
		vm.updateBlock(db, block, err, q, qUsed)
		if refundFlag {
			var refundErr error
			if db, refundErr = vm.doSendBlockList(db); refundErr != nil {
				monitor.LogEvent("vm", "impossibleReceiveError")
				nodeConfig.log.Error("Impossible receive error", "err", refundErr, "fromhash", sendBlock.Hash)
				return nil, retry, err
			}
			block.Data = getReceiveCallData(db, err, qUsed)
			return mergeReceiveBlock(db, block, vm.sendBlockList), noRetry, err
		}
		block.Data = getReceiveCallData(db, err, qUsed)
		return &vm_db.VmAccountBlock{block, db}, noRetry, err
	}

	refundFlag := doRefund(vm, db, block, sendBlock, []byte{}, false, ledger.BlockTypeSendRefund)
	q, qUsed := util.CalcQuotaUsed(true, quotaTotal, quotaAddition, c.quotaLeft, err)
	vm.updateBlock(db, block, err, q, qUsed)
	if refundFlag {
		var refundErr error
		if db, refundErr = vm.doSendBlockList(db); refundErr != nil {
			monitor.LogEvent("vm", "impossibleReceiveError")
			nodeConfig.log.Error("Impossible receive error", "err", refundErr, "fromhash", sendBlock.Hash)
			return nil, retry, err
		}
		block.Data = getReceiveCallData(db, err, qUsed)
		return mergeReceiveBlock(db, block, vm.sendBlockList), noRetry, err
	}
	block.Data = getReceiveCallData(db, err, qUsed)
	return &vm_db.VmAccountBlock{block, db}, noRetry, err
}

func doRefund(vm *VM, db vm_db.VmDb, block *ledger.AccountBlock, sendBlock *ledger.AccountBlock, refundData []byte, needRefund bool, refundBlockType byte) bool {
	refundFlag := false
	if sendBlock.Amount.Sign() > 0 && sendBlock.Fee.Sign() > 0 && sendBlock.TokenId == ledger.ViteTokenId {
		refundAmount := new(big.Int).Add(sendBlock.Amount, sendBlock.Fee)
		vm.vmContext.AppendBlock(
			util.MakeSendBlock(
				block.AccountAddress,
				sendBlock.AccountAddress,
				refundBlockType,
				refundAmount,
				ledger.ViteTokenId,
				refundData))
		util.AddBalance(db, &ledger.ViteTokenId, refundAmount)
		refundFlag = true
	} else {
		if sendBlock.Amount.Sign() > 0 {
			vm.vmContext.AppendBlock(
				util.MakeSendBlock(
					block.AccountAddress,
					sendBlock.AccountAddress,
					refundBlockType,
					new(big.Int).Set(sendBlock.Amount),
					sendBlock.TokenId,
					refundData))
			util.AddBalance(db, &sendBlock.TokenId, sendBlock.Amount)
			refundFlag = true
		}
		if sendBlock.Fee.Sign() > 0 {
			vm.vmContext.AppendBlock(
				util.MakeSendBlock(
					block.AccountAddress,
					sendBlock.AccountAddress,
					refundBlockType,
					new(big.Int).Set(sendBlock.Fee),
					ledger.ViteTokenId,
					refundData))
			util.AddBalance(db, &ledger.ViteTokenId, sendBlock.Fee)
			refundFlag = true
		}
	}
	if !refundFlag && needRefund {
		vm.vmContext.AppendBlock(
			util.MakeSendBlock(
				block.AccountAddress,
				sendBlock.AccountAddress,
				ledger.BlockTypeSendCall,
				big.NewInt(0),
				ledger.ViteTokenId,
				refundData))
		refundFlag = true
	}
	return refundFlag
}

func (vm *VM) sendReward(db vm_db.VmDb, block *ledger.AccountBlock, useQuota bool, quotaTotal, quotaAddition uint64) (*vm_db.VmAccountBlock, error) {
	defer monitor.LogTimerConsuming([]string{"vm", "sendReward"}, time.Now())

	// check can make transaction
	quotaLeft := quotaTotal
	if useQuota {
		var err error
		quotaLeft, err = useQuotaForSend(block, db, quotaLeft)
		if err != nil {
			return nil, err
		}
	}
	if block.AccountAddress != types.AddressConsensusGroup &&
		block.AccountAddress != types.AddressMintage {
		return nil, util.ErrInvalidMethodParam
	}
	q, qUsed := util.CalcQuotaUsed(useQuota, quotaTotal, quotaAddition, quotaLeft, nil)
	vm.updateBlock(db, block, nil, q, qUsed)
	return &vm_db.VmAccountBlock{block, db}, nil
}

func (vm *VM) sendRefund(db vm_db.VmDb, block *ledger.AccountBlock, useQuota bool, quotaTotal, quotaAddition uint64) (*vm_db.VmAccountBlock, error) {
	defer monitor.LogTimerConsuming([]string{"vm", "sendRefund"}, time.Now())
	block.Fee = helper.Big0
	quotaLeft := quotaTotal
	if useQuota {
		var err error
		quotaLeft, err = useQuotaForSend(block, db, quotaLeft)
		if err != nil {
			return nil, err
		}
	}
	if !nodeConfig.canTransfer(db, block.TokenId, block.Amount, block.Fee) {
		return nil, util.ErrInsufficientBalance
	}
	util.SubBalance(db, &block.TokenId, block.Amount)
	q, qUsed := util.CalcQuotaUsed(useQuota, quotaTotal, quotaAddition, quotaLeft, nil)
	vm.updateBlock(db, block, nil, q, qUsed)
	return &vm_db.VmAccountBlock{block, db}, nil
}

func (vm *VM) receiveRefund(db vm_db.VmDb, block *ledger.AccountBlock, sendBlock *ledger.AccountBlock, meta *ledger.ContractMeta) (*vm_db.VmAccountBlock, bool, error) {
	defer monitor.LogTimerConsuming([]string{"vm", "receiveRefund"}, time.Now())
	// check can make transaction
	quotaTotal, quotaAddition, err := quota.CalcQuotaForBlock(
		db,
		block.AccountAddress,
		getPledgeAmount(db),
		block.Difficulty)
	util.DealWithErr(err)
	quotaLeft := quotaTotal
	cost, err := gasReceive(block, meta)
	if err != nil {
		return nil, noRetry, err
	}
	quotaLeft, err = util.UseQuota(quotaLeft, cost)
	if err != nil {
		return nil, retry, err
	}
	util.AddBalance(db, &sendBlock.TokenId, sendBlock.Amount)
	q, qUsed := util.CalcQuotaUsed(true, quotaTotal, quotaAddition, quotaLeft, nil)
	vm.updateBlock(db, block, nil, q, qUsed)
	return &vm_db.VmAccountBlock{block, db}, noRetry, nil
}

func (vm *VM) delegateCall(contractAddr types.Address, data []byte, c *contract) (ret []byte, err error) {
	_, code := util.GetContractCode(c.db, &contractAddr, vm.globalStatus)
	if len(code) > 0 {
		cNew := newContract(c.block, c.db, c.sendBlock, c.data, c.quotaLeft)
		cNew.setCallCode(contractAddr, code)
		ret, err = cNew.run(vm)
		c.quotaLeft = cNew.quotaLeft
		return ret, err
	}
	return nil, nil
}

func (vm *VM) updateBlock(db vm_db.VmDb, block *ledger.AccountBlock, err error, q, qUsed uint64) {
	block.Quota = q
	block.QuotaUsed = qUsed
	if block.IsReceiveBlock() {
		block.LogHash = db.GetLogListHash()
		if err == util.ErrOutOfQuota {
			block.BlockType = ledger.BlockTypeReceiveError
		} else {
			block.BlockType = ledger.BlockTypeReceive
		}
	}
}

func (vm *VM) doSendBlockList(db vm_db.VmDb) (newDb vm_db.VmDb, err error) {
	if len(vm.sendBlockList) == 0 {
		return db, nil
	}
	for i, block := range vm.sendBlockList {
		var sendBlock *vm_db.VmAccountBlock
		switch block.BlockType {
		case ledger.BlockTypeSendCall:
			sendBlock, err = vm.sendCall(db, block, false, 0, 0)
			if err != nil {
				return db, err
			}
		case ledger.BlockTypeSendReward:
			sendBlock, err = vm.sendReward(db, block, false, 0, 0)
			if err != nil {
				return db, err
			}
		case ledger.BlockTypeSendRefund:
			sendBlock, err = vm.sendRefund(db, block, false, 0, 0)
			if err != nil {
				return db, err
			}
		}
		vm.sendBlockList[i] = sendBlock.AccountBlock
		db = sendBlock.VmDb
	}
	return db, nil
}

func (vm *VM) revert(db vm_db.VmDb) {
	vm.sendBlockList = nil
	db.Reset()
}

// AppendBlock method append a send block to send block list of a contract receive block
func (context *vmContext) AppendBlock(block *ledger.AccountBlock) {
	context.sendBlockList = append(context.sendBlockList, block)
}

func calcContractFee(data []byte) (*big.Int, error) {
	return createContractFee, nil
}

func checkDepth(db vm_db.VmDb, sendBlock *ledger.AccountBlock) bool {
	depth, err := db.GetCallDepth(&sendBlock.Hash)
	util.DealWithErr(err)
	return depth >= callDepth
}

// OffChainReader read contract storage without tx
func (vm *VM) OffChainReader(db vm_db.VmDb, code []byte, data []byte) (result []byte, err error) {
	defer func() {
		if err := recover(); err != nil {
			debug.PrintStack()
			nodeConfig.log.Error("offchain reader panic",
				"err", err,
				"addr", db.Address(),
				"code", hex.EncodeToString(code),
				"data", hex.EncodeToString(data))
			result = nil
			err = errors.New("offchain reader panic")
		}
	}()
	sb, err := db.LatestSnapshotBlock()
	if err != nil {
		return nil, err
	}
	vm.i = newInterpreter(sb.Height, true)
	c := newContract(&ledger.AccountBlock{AccountAddress: *db.Address()}, db, &ledger.AccountBlock{ToAddress: *db.Address()}, data, offChainReaderGas)
	c.setCallCode(*db.Address(), code)
	return c.run(vm)
}

func getPledgeAmount(db vm_db.VmDb) *big.Int {
	pledgeAmount, err := db.GetPledgeBeneficialAmount(db.Address())
	util.DealWithErr(err)
	return pledgeAmount
}

func useQuotaForSend(block *ledger.AccountBlock, db vm_db.VmDb, quotaLeft uint64) (uint64, error) {
	cost, err := gasNormalSendCall(block)
	if err != nil {
		return quotaLeft, err
	}
	quotaRatio, err := getQuotaRatioForS(db, block.ToAddress)
	if err != nil {
		return quotaLeft, err
	}
	cost, err = util.MultipleCost(cost, quotaRatio)
	if err != nil {
		return quotaLeft, err
	}
	quotaLeft, err = util.UseQuota(quotaLeft, cost)
	return quotaLeft, err
}<|MERGE_RESOLUTION|>--- conflicted
+++ resolved
@@ -404,11 +404,7 @@
 	defer monitor.LogTimerConsuming([]string{"vm", "sendCall"}, time.Now())
 	// check can make transaction
 	quotaLeft := quotaTotal
-<<<<<<< HEAD
-	if p, ok, err := GetPrecompiledContract(block.AccountBlock.ToAddress, block.AccountBlock.Data); ok {
-=======
 	if p, ok, err := contracts.GetBuiltinContractMethod(block.ToAddress, block.Data); ok {
->>>>>>> 88034756
 		if err != nil {
 			return nil, err
 		}
@@ -448,21 +444,9 @@
 		}
 		util.SubBalance(db, &block.TokenId, block.Amount)
 	}
-<<<<<<< HEAD
-	var quotaUsed uint64
-	if IsPrecompiledContractAddress(block.AccountBlock.AccountAddress) {
-		quotaUsed = 0
-	} else {
-		quotaUsed = util.CalcQuotaUsed(quotaTotal, quotaAddition, quotaLeft, 0, nil)
-	}
-	vm.updateBlock(block, nil, quotaUsed)
-	return block, nil
-
-=======
 	q, qUsed := util.CalcQuotaUsed(useQuota, quotaTotal, quotaAddition, quotaLeft, nil)
 	vm.updateBlock(db, block, nil, q, qUsed)
 	return &vm_db.VmAccountBlock{block, db}, nil
->>>>>>> 88034756
 }
 
 var (
@@ -481,14 +465,6 @@
 	}
 }
 
-<<<<<<< HEAD
-func (vm *VM) receiveCall(block *vm_context.VmAccountBlock, sendBlock *ledger.AccountBlock) (blockList []*vm_context.VmAccountBlock, isRetry bool, err error) {
-	defer monitor.LogTime("vm", "ReceiveCall", time.Now())
-	if p, ok, _ := GetPrecompiledContract(block.AccountBlock.AccountAddress, sendBlock.Data); ok {
-		vm.blockList = []*vm_context.VmAccountBlock{block}
-		block.VmContext.AddBalance(&sendBlock.TokenId, sendBlock.Amount)
-		blockListToSend, err := p.DoReceive(block.VmContext, block.AccountBlock, sendBlock)
-=======
 func (vm *VM) receiveCall(db vm_db.VmDb, block *ledger.AccountBlock, sendBlock *ledger.AccountBlock, meta *ledger.ContractMeta) (*vm_db.VmAccountBlock, bool, error) {
 	defer monitor.LogTimerConsuming([]string{"vm", "receiveCall"}, time.Now())
 
@@ -501,7 +477,6 @@
 	if p, ok, _ := contracts.GetBuiltinContractMethod(block.AccountAddress, sendBlock.Data); ok {
 		util.AddBalance(db, &sendBlock.TokenId, sendBlock.Amount)
 		blockListToSend, err := p.DoReceive(db, block, sendBlock, vm)
->>>>>>> 88034756
 		if err == nil {
 			vm.updateBlock(db, block, err, 0, 0)
 			vm.vmContext.sendBlockList = blockListToSend
