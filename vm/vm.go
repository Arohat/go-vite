// Package vm implements the vite virtual machine
package vm

import (
	"bytes"
	"encoding/hex"
	"errors"
	"github.com/vitelabs/go-vite/common/fork"
	"github.com/vitelabs/go-vite/vm/abi"
	"runtime/debug"
	"sort"
	"sync"

	"github.com/vitelabs/go-vite/common"
	"github.com/vitelabs/go-vite/vm_db"

	"math/big"
	"path/filepath"
	"strconv"
	"sync/atomic"
	"time"

	"github.com/vitelabs/go-vite/log15"

	"github.com/vitelabs/go-vite/common/helper"
	"github.com/vitelabs/go-vite/common/types"
	"github.com/vitelabs/go-vite/ledger"
	"github.com/vitelabs/go-vite/monitor"
	"github.com/vitelabs/go-vite/vm/contracts"
	"github.com/vitelabs/go-vite/vm/quota"
	"github.com/vitelabs/go-vite/vm/util"
)

// NodeConfig holds the global status of vm.
type NodeConfig struct {
	isTest  bool
	IsDebug bool
	// interpreterLog is used to print run log of interpreters under debug mode
	interpreterLog log15.Logger
	log            log15.Logger

	// canTransfer is the signature of a transfer guard function.
	// This method checks whether there are enough funds in current address
	// account to pay for transfer token amount and fee.
	// Note: Fee amount is payed in vite coin.
	canTransfer func(db vm_db.VmDb, tokenTypeId types.TokenTypeId, tokenAmount *big.Int, feeAmount *big.Int) bool

	ContractABIMap   map[types.Address]abi.ABIContract
	contractABIMapRW sync.RWMutex
}

func AddContractABI(addr types.Address, info abi.ABIContract) {
	nodeConfig.contractABIMapRW.Lock()
	defer nodeConfig.contractABIMapRW.Unlock()
	if nodeConfig.ContractABIMap == nil {
		nodeConfig.ContractABIMap = make(map[types.Address]abi.ABIContract)
	}
	nodeConfig.ContractABIMap[addr] = info
}
func GetContractABI(addr types.Address) (abi.ABIContract, bool) {
	nodeConfig.contractABIMapRW.RLock()
	defer nodeConfig.contractABIMapRW.RUnlock()
	contractAbi, ok := nodeConfig.ContractABIMap[addr]
	return contractAbi, ok
}

var nodeConfig NodeConfig

// IsTest returns whether node is currently running under test mode or not.
func IsTest() bool {
	return nodeConfig.isTest
}

// InitVMConfig init global status of vm. This method is supposed be called when
// the node started.
// Parameters:
//   isTest: test mode, quota and balance is not checked under test mode.
//   isTestParam: use test params for built-in contracts.
//   isDebug: print debug log.
//   datadir: print debug log under this directory.
func InitVMConfig(isTest bool, isTestParam bool, isQuotaTestParam bool, isDebug bool, datadir string) {
	if isTest {
		nodeConfig = NodeConfig{
			isTest: isTest,
			canTransfer: func(db vm_db.VmDb, tokenTypeId types.TokenTypeId, tokenAmount *big.Int, feeAmount *big.Int) bool {
				return true
			},
		}
	} else {
		nodeConfig = NodeConfig{
			isTest: isTest,
			canTransfer: func(db vm_db.VmDb, tokenTypeId types.TokenTypeId, tokenAmount *big.Int, feeAmount *big.Int) bool {
				if feeAmount.Sign() == 0 {
					b, err := db.GetBalance(&tokenTypeId)
					util.DealWithErr(err)
					return tokenAmount.Cmp(b) <= 0
				}
				if util.IsViteToken(tokenTypeId) {
					balance := new(big.Int).Add(tokenAmount, feeAmount)
					b, err := db.GetBalance(&tokenTypeId)
					util.DealWithErr(err)
					return balance.Cmp(b) <= 0
				}
				amountB, err := db.GetBalance(&tokenTypeId)
				util.DealWithErr(err)
				feeB, err := db.GetBalance(&ledger.ViteTokenId)
				util.DealWithErr(err)
				return tokenAmount.Cmp(amountB) <= 0 && feeAmount.Cmp(feeB) <= 0
			},
		}
	}
	nodeConfig.log = log15.New("module", "vm")
	nodeConfig.interpreterLog = log15.New("module", "vm")
	contracts.InitContractsConfig(isTestParam)
	quota.InitQuotaConfig(isTest, isQuotaTestParam)
	nodeConfig.IsDebug = isDebug
	if isDebug {
		initLog(datadir, "dbug")
	}
}

func initLog(dir, lvl string) {
	logLevel, err := log15.LvlFromString(lvl)
	if err != nil {
		logLevel = log15.LvlInfo
	}
	path := filepath.Join(dir, "vmlog", time.Now().Format("2006-01-02T15-04"))
	filename := filepath.Join(path, "vm.log")
	nodeConfig.log.SetHandler(
		log15.LvlFilterHandler(logLevel, log15.StreamHandler(common.MakeDefaultLogger(filename), log15.LogfmtFormat())),
	)
	interpreterFileName := filepath.Join(path, "interpreter.log")
	nodeConfig.interpreterLog.SetHandler(
		log15.LvlFilterHandler(logLevel, log15.StreamHandler(common.MakeDefaultLogger(interpreterFileName), log15.LogfmtFormat())),
	)
}

type vmContext struct {
	sendBlockList             []*ledger.AccountBlock
	isDestructed              bool
	destructBeneficialAddress *types.Address
}

// VM holds the runtime information of vite vm and provides the necessary tools
// to run a transfer transaction of a call contract transaction. It also
// provides an offchain getter method to read contract storage without sending
// a transaction.
// Node: The VM instance should never be reused and is not thread safe.
type VM struct {
	abort int32
	// vmContext holds middle results during current execution
	vmContext
	// interpreter instance,varied by current snapshot block height
	i *interpreter
	// globalStatus holds world status during current execution
	globalStatus util.GlobalStatus
	// reader holds a consensus reader instance, used for reward calculation
	reader util.ConsensusReader
	// latest snapshot block height, used for fork check
	latestSnapshotHeight uint64
	gasTable             *util.GasTable
}

// NewVM is a constructor of VM. This method is called before running an
// execution.
func NewVM(cr util.ConsensusReader) *VM {
	return &VM{reader: cr}
}

// GlobalStatus is a getter method.
func (vm *VM) GlobalStatus() util.GlobalStatus {
	return vm.globalStatus
}

// ConsensusReader is a getter method.
func (vm *VM) ConsensusReader() util.ConsensusReader {
	return vm.reader
}

// RunV2 method executes an account block, checks parameters,
// performs balance change and storage change, updates specific
// fields of the account block.
// This method is used to both executes an account block and
// verify an account block.
// Parameters:
//   db: current status, including current account address,
//       prev account block and latest snapshot block.
//   block: account block to be executed.
//   sendBlock: when executing a receive block,
//       sendBlock is the referring send block.
//   status: world status, only presents when executing
//       a contract receive block and contract confirm time
//       is greater than zero.
// Returns:
//   vmAccountBlock: execute result, including db and block.
//   isRetry: whether this block should be executed again later.
//   err: specific error occurred during execution.
// Notes:
//   1. Input block and sendBlock will not be changed during execution.
//      The return block in vmAccountBlock is a copy of input block.
//   2. Return value of vmAccountBlock should be inserted into chain
//      regardless of isRetry return value and err return value.
//   3. Block should be executed again later if isRetry is true,
//      regardless of vmAccountBlock return value and err return value.
//   4. This method panics if chain forked during execution, retry later
//      if panics.
func (vm *VM) RunV2(db vm_db.VmDb, block *ledger.AccountBlock, sendBlock *ledger.AccountBlock, status util.GlobalStatus) (vmAccountBlock *vm_db.VmAccountBlock, isRetry bool, err error) {
	defer monitor.LogTimerConsuming([]string{"vm", "run"}, time.Now())
	defer func() {
		db.Finish()
		if nodeConfig.IsDebug {
			printDebugBlockInfo(block, vmAccountBlock, err)
		}
	}()
	if nodeConfig.IsDebug {
		nodeConfig.log.Info("vm run start",
			"blockType", block.BlockType,
			"address", block.AccountAddress.String(),
			"height", block.Height, ""+
				"fromHash", block.FromBlockHash.String())
	}
	sb, err := db.LatestSnapshotBlock()
	util.DealWithErr(err)
	vm.latestSnapshotHeight = sb.Height
	vm.gasTable = util.GasTableByHeight(sb.Height)
	// In case vm will update some fields of block, make a copy of block.
	blockCopy := block.Copy()
	if blockCopy.IsSendBlock() {
		if blockCopy.BlockType == ledger.BlockTypeSendCreate {
			quotaTotal, quotaAddition, err := quota.CalcQuotaForBlock(
				db,
				blockCopy.AccountAddress,
				getPledgeAmount(db),
				blockCopy.Difficulty,
				sb.Height)
			if err != nil {
				return nil, noRetry, err
			}
			vmAccountBlock, err = vm.sendCreate(db, blockCopy, true, quotaTotal, quotaAddition)
			return vmAccountBlock, noRetry, err
		}
		if blockCopy.BlockType == ledger.BlockTypeSendCall {
			quotaTotal, quotaAddition, err := quota.CalcQuotaForBlock(
				db,
				blockCopy.AccountAddress,
				getPledgeAmount(db),
				blockCopy.Difficulty,
				sb.Height)
			if err != nil {
				return nil, noRetry, err
			}
			vmAccountBlock, err = vm.sendCall(db, blockCopy, true, quotaTotal, quotaAddition)
			return vmAccountBlock, noRetry, err
		}
	} else {
		// New interpreter instance according to latest snapshot block height.
		vm.i = newInterpreter(sb.Height, false)
		vm.globalStatus = status
		blockCopy.Data = nil
		contractMeta := getContractMeta(db)
		destructed := checkContractDestructed(blockCopy.AccountAddress, contractMeta)
		if sendBlock.BlockType == ledger.BlockTypeSendRefund {
			return vm.receiveRefund(db, blockCopy, sendBlock, contractMeta, !destructed)
		} else if destructed {
			return vm.receiveDestructedCall(db, blockCopy, sendBlock)
		} else if sendBlock.BlockType == ledger.BlockTypeSendCreate {
			return vm.receiveCreate(db, blockCopy, sendBlock, contractMeta)
		} else if sendBlock.BlockType == ledger.BlockTypeSendCall {
			return vm.receiveCall(db, blockCopy, sendBlock, contractMeta)
		} else if sendBlock.BlockType == ledger.BlockTypeSendReward {
			if !fork.IsSeedFork(sb.Height) {
				return vm.receiveCall(db, blockCopy, sendBlock, contractMeta)
			}
			return vm.receiveReward(db, blockCopy, sendBlock, contractMeta)
		}
	}
	// Notice that send reward and send refund type is not supposed to be
	// dealt with in this method.
	return nil, noRetry, util.ErrTransactionTypeNotSupport
}

// Cancel method stops the running contract receive
func (vm *VM) Cancel() {
	atomic.StoreInt32(&vm.abort, 1)
}

func (vm *VM) receiveDestructedCall(db vm_db.VmDb, block *ledger.AccountBlock, sendBlock *ledger.AccountBlock) (*vm_db.VmAccountBlock, bool, error) {
	if sendBlock.Amount.Sign() > 0 {
		util.AddBalance(db, &sendBlock.TokenId, sendBlock.Amount)
<<<<<<< HEAD
		if _, err := util.GetQuotaRatioForRS(db, sendBlock.AccountAddress, sendBlock, vm.GlobalStatus()); err == nil {
=======
		if _, err := util.GetQuotaRatioForRS(db, sendBlock.AccountAddress, sendBlock.Hash, vm.GlobalStatus()); err == nil {
>>>>>>> ea5ca4ee
			vm.vmContext.AppendBlock(
				util.MakeSendBlock(
					block.AccountAddress,
					sendBlock.AccountAddress,
					ledger.BlockTypeSendRefund,
					sendBlock.Amount,
					sendBlock.TokenId,
					nil))
			var refundErr error
			if db, refundErr = vm.doSendBlockList(db, 0); refundErr != nil {
				monitor.LogEvent("vm", "impossibleReceiveError")
				nodeConfig.log.Error("Impossible receive error", "err", refundErr, "fromhash", sendBlock.Hash)
				return nil, retry, refundErr
			}
		}
	}
	err := util.ErrContractDeleted
	vm.updateBlock(db, block, err, 0, 0)
	block.Data = getReceiveCallData(db, err)
	return mergeReceiveBlock(db, block, vm.sendBlockList), noRetry, err
}

// sendCreate executes a send transaction to create a contract.
// This method whether returns error or returns the success send create block.
// Parameters:
//   db: current status.
//   block: send block to be executed.
//   useQuota: whether this transaction consumes quota. A transaction sent
//     by user consumes quota, while a transaction sent by a receive
//     transaction of a contract does not consume quota since quota is
//     consumed in receive transaction.
//   quotaTotal: total quota this transaction can use during execution.
//     quotaTotal is consists of stake quota and PoW quota.
//   quotaAddition: PoW quota this transaction can use.
func (vm *VM) sendCreate(db vm_db.VmDb, block *ledger.AccountBlock, useQuota bool, quotaTotal, quotaAddition uint64) (*vm_db.VmAccountBlock, error) {
	defer monitor.LogTimerConsuming([]string{"vm", "sendCreate"}, time.Now())
	// Check quota for transaction.
	quotaLeft := quotaTotal
	if useQuota {
		cost, err := gasSendCreate(block, vm.gasTable)
		if err != nil {
			return nil, err
		}
		quotaLeft, err = util.UseQuota(quotaLeft, cost)
		if err != nil {
			return nil, err
		}
	}

	// Check params.
	isSeedFork := fork.IsSeedFork(vm.latestSnapshotHeight)
	if !isSeedFork {
		if len(block.Data) < util.CreateContractDataLengthMin {
			return nil, util.ErrInvalidMethodParam
		}
	} else {
		if len(block.Data) < util.CreateContractDataLengthMinRand {
			return nil, util.ErrInvalidMethodParam
		}
	}
	gid := util.GetGidFromCreateContractData(block.Data)
	if gid == types.SNAPSHOT_GID {
		return nil, util.ErrInvalidMethodParam
	}
	contractType := util.GetContractTypeFromCreateContractData(block.Data)
	if !util.IsExistContractType(contractType) {
		return nil, util.ErrInvalidMethodParam
	}
	confirmTime := util.GetConfirmTimeFromCreateContractData(block.Data)
	if confirmTime < confirmTimeMin || confirmTime > confirmTimeMax {
		return nil, util.ErrInvalidConfirmTime
	}
	quotaRatio := util.GetQuotaRatioFromCreateContractData(block.Data, vm.latestSnapshotHeight)
	if !util.IsValidQuotaRatio(quotaRatio) {
		return nil, util.ErrInvalidQuotaRatio
	}

	seedCount := confirmTime
	if !isSeedFork {
		if ContainsStatusCode(util.GetCodeFromCreateContractData(block.Data, vm.latestSnapshotHeight)) && confirmTime <= 0 {
			return nil, util.ErrInvalidConfirmTime
		}
	} else {
		seedCount = util.GetSeedCountFromCreateContractData(block.Data)
		if seedCount < seedCountMin || seedCount > seedCountMax || confirmTime < seedCount {
			return nil, util.ErrInvalidSeedCount
		}
		code := util.GetCodeFromCreateContractData(block.Data, vm.latestSnapshotHeight)
		containsConfirmTimeCode, containsSeedCountCode := ContainsCertainStatusCode(code)
		if containsConfirmTimeCode && confirmTime <= 0 {
			return nil, util.ErrInvalidConfirmTime
		}
		if containsSeedCountCode && seedCount <= 0 {
			return nil, util.ErrInvalidSeedCount
		}
	}

	// Set contract fee.
	var err error
	block.Fee, err = calcContractFee(block.Data)
	if err != nil {
		return nil, err
	}
	// Check balance.
	if !nodeConfig.canTransfer(db, block.TokenId, block.Amount, block.Fee) {
		return nil, util.ErrInsufficientBalance
	}
	// Generate a new contract address and set block field.
	contractAddr := util.NewContractAddress(
		block.AccountAddress,
		block.Height,
		block.PrevHash)
	block.ToAddress = contractAddr
	// Deduct balance and service fee.
	util.SubBalance(db, &block.TokenId, block.Amount)
	util.SubBalance(db, &ledger.ViteTokenId, block.Fee)

	q, qUsed := util.CalcQuotaUsed(useQuota, quotaTotal, quotaAddition, quotaLeft, nil)
	vm.updateBlock(db, block, nil, q, qUsed)
	// Set contract meta at send block, so that contract block producer module
	// will be informed of the binding between gid and the new contract.
	db.SetContractMeta(contractAddr, &ledger.ContractMeta{Gid: gid, SendConfirmedTimes: confirmTime, QuotaRatio: quotaRatio, SeedConfirmedTimes: seedCount})
	return &vm_db.VmAccountBlock{block, db}, nil
}

// receiveCreate executes a receive transaction to create a contract.
// Parameters:
//   db: current status.
//   block: receive block to be executed.
//   sendBlock: send create block.
//   meta: contract meta set by send create block.
func (vm *VM) receiveCreate(db vm_db.VmDb, block *ledger.AccountBlock, sendBlock *ledger.AccountBlock, meta *ledger.ContractMeta) (*vm_db.VmAccountBlock, bool, error) {
	defer monitor.LogTimerConsuming([]string{"vm", "receiveCreate"}, time.Now())
	quotaLeft := quota.CalcCreateQuota(sendBlock.Fee)
	// Check contract address collision.
	prev, err := db.PrevAccountBlock()
	util.DealWithErr(err)
	if prev != nil {
		return nil, noRetry, util.ErrAddressCollision
	}
	// Check quota for transaction.
	cost, err := gasReceiveCreate(block, meta, vm.gasTable)
	if err != nil {
		return nil, noRetry, err
	}
	quotaLeft, err = util.UseQuota(quotaLeft, cost)
	if err != nil {
		return nil, noRetry, err
	}

	// Create contract account and add balance.
	util.AddBalance(db, &sendBlock.TokenId, sendBlock.Amount)

	// init contract state_bak and set contract code
	initCode := util.GetCodeFromCreateContractData(sendBlock.Data, vm.latestSnapshotHeight)
	c := newContract(block, db, sendBlock, initCode, quotaLeft)
	c.setCallCode(block.AccountAddress, initCode)
	code, err := c.run(vm)
	if err == nil && len(code) <= maxCodeSize {
		code := util.PackContractCode(util.GetContractTypeFromCreateContractData(sendBlock.Data), code)
		codeCost := uint64(len(code)) * vm.gasTable.CodeGas
		c.quotaLeft, err = util.UseQuota(c.quotaLeft, codeCost)
		if err == nil {
			db.SetContractCode(code)
			vm.updateBlock(db, block, err, 0, 0)
			db, err = vm.doSendBlockList(db, 0)
			if err == nil {
				block.Data = getReceiveCallData(db, err)
				return mergeReceiveBlock(db, block, vm.sendBlockList), noRetry, nil
			}
		}
	}
	vm.revert(db)
	if fork.IsNewFork(vm.latestSnapshotHeight) {
		vm.isDestructed = true
	}

	// try refund
	vm.updateBlock(db, block, err, 0, 0)
	if sendBlock.Amount.Sign() > 0 {
		vm.vmContext.AppendBlock(
			util.MakeSendBlock(
				block.AccountAddress,
				sendBlock.AccountAddress,
				ledger.BlockTypeSendRefund,
				new(big.Int).Set(sendBlock.Amount),
				sendBlock.TokenId,
				[]byte{}))
		util.AddBalance(db, &sendBlock.TokenId, sendBlock.Amount)
		var refundErr error
		if db, refundErr = vm.doSendBlockList(db, 0); refundErr == nil {
			block.Data = getReceiveCallData(db, err)
			return mergeReceiveBlock(db, block, vm.sendBlockList), noRetry, err
		}
		monitor.LogEvent("vm", "impossibleReceiveError")
		nodeConfig.log.Error("Impossible receive error", "err", refundErr, "fromhash", sendBlock.Hash)
		return nil, retry, err
	}
	block.Data = getReceiveCallData(db, err)
	return &vm_db.VmAccountBlock{block, db}, noRetry, err
}

func mergeReceiveBlock(db vm_db.VmDb, receiveBlock *ledger.AccountBlock, sendBlockList []*ledger.AccountBlock) *vm_db.VmAccountBlock {
	receiveBlock.SendBlockList = sendBlockList
	return &vm_db.VmAccountBlock{receiveBlock, db}
}

func (vm *VM) sendCall(db vm_db.VmDb, block *ledger.AccountBlock, useQuota bool, quotaTotal, quotaAddition uint64) (*vm_db.VmAccountBlock, error) {
	defer monitor.LogTimerConsuming([]string{"vm", "sendCall"}, time.Now())
	// check can make transaction
	quotaLeft := quotaTotal
	if p, ok, err := contracts.GetBuiltinContractMethod(block.ToAddress, block.Data, vm.latestSnapshotHeight); ok {
		if err != nil {
			return nil, err
		}
		block.Fee, err = p.GetFee(block)
		if err != nil {
			return nil, err
		}
		if !nodeConfig.canTransfer(db, block.TokenId, block.Amount, block.Fee) {
			return nil, util.ErrInsufficientBalance
		}
		if useQuota {
			cost, err := p.GetSendQuota(block.Data, vm.gasTable)
			if err != nil {
				return nil, err
			}
			quotaLeft, err = util.UseQuota(quotaLeft, cost)
			if err != nil {
				return nil, err
			}
		}
		err = p.DoSend(db, block)
		if err != nil {
			return nil, err
		}
		util.SubBalance(db, &block.TokenId, block.Amount)
		util.SubBalance(db, &ledger.ViteTokenId, block.Fee)
	} else {
		block.Fee = helper.Big0
		if useQuota {
			quotaLeft, err = useQuotaForSend(block, db, quotaLeft, vm.gasTable)
			if err != nil {
				return nil, err
			}
		}
		if !nodeConfig.canTransfer(db, block.TokenId, block.Amount, block.Fee) {
			return nil, util.ErrInsufficientBalance
		}
		util.SubBalance(db, &block.TokenId, block.Amount)
	}
	q, qUsed := util.CalcQuotaUsed(useQuota, quotaTotal, quotaAddition, quotaLeft, nil)
	vm.updateBlock(db, block, nil, q, qUsed)
	return &vm_db.VmAccountBlock{block, db}, nil
}

var (
	resultSuccess  = byte(0)
	resultFail     = byte(1)
	resultDepthErr = byte(2)
)

func getReceiveCallData(db vm_db.VmDb, err error) []byte {
	if err == nil {
		return append(db.GetReceiptHash().Bytes(), resultSuccess)
	} else if err == util.ErrDepth {
		return append(db.GetReceiptHash().Bytes(), resultDepthErr)
	} else {
		return append(db.GetReceiptHash().Bytes(), resultFail)
	}
}

func (vm *VM) receiveCall(db vm_db.VmDb, block *ledger.AccountBlock, sendBlock *ledger.AccountBlock, meta *ledger.ContractMeta) (*vm_db.VmAccountBlock, bool, error) {
	defer monitor.LogTimerConsuming([]string{"vm", "receiveCall"}, time.Now())

	if checkDepth(db, sendBlock) {
		util.AddBalance(db, &sendBlock.TokenId, sendBlock.Amount)
		block.Data = getReceiveCallData(db, util.ErrDepth)
		vm.updateBlock(db, block, util.ErrDepth, 0, 0)
		return &vm_db.VmAccountBlock{block, db}, noRetry, util.ErrDepth
	}
	if p, ok, _ := contracts.GetBuiltinContractMethod(block.AccountAddress, sendBlock.Data, vm.latestSnapshotHeight); ok {
		return builtinContractReceiveCall(vm, db, block, sendBlock, p)
	}
	return normalReceiveCall(vm, db, block, sendBlock, meta)
}

func builtinContractReceiveCall(vm *VM, db vm_db.VmDb, block *ledger.AccountBlock, sendBlock *ledger.AccountBlock, p contracts.BuiltinContractMethod) (*vm_db.VmAccountBlock, bool, error) {
	// check quota
	quotaUsed := p.GetReceiveQuota(vm.gasTable)
	if quotaUsed > 0 {
		quotaTotal, _, err := quota.CalcQuotaForBlock(
			db,
			block.AccountAddress,
			getPledgeAmount(db),
			block.Difficulty,
			vm.latestSnapshotHeight)
		if err != nil {
			return nil, noRetry, err
		}
		_, err = util.UseQuota(quotaTotal, quotaUsed)
		if err != nil {
			return nil, retry, err
		}
	}
	util.AddBalance(db, &sendBlock.TokenId, sendBlock.Amount)
	blockListToSend, err := p.DoReceive(db, block, sendBlock, vm)
	if err == nil {
		vm.updateBlock(db, block, err, quotaUsed, quotaUsed)
		vm.vmContext.sendBlockList = blockListToSend
		if db, err = vm.doSendBlockList(db, 0); err == nil {
			block.Data = getReceiveCallData(db, err)
			return mergeReceiveBlock(db, block, vm.sendBlockList), noRetry, nil
		}
	}
	vm.revert(db)
	refundFlag := false
	refundData, needRefund := p.GetRefundData(sendBlock)
	refundFlag = doRefund(vm, db, block, sendBlock, refundData, needRefund, ledger.BlockTypeSendCall)
	vm.updateBlock(db, block, err, quotaUsed, quotaUsed)
	if refundFlag {
		var refundErr error
		if db, refundErr = vm.doSendBlockList(db, 0); refundErr != nil {
			monitor.LogEvent("vm", "impossibleReceiveError")
			nodeConfig.log.Error("Impossible receive error", "err", refundErr, "fromhash", sendBlock.Hash)
			return nil, retry, err
		}
		block.Data = getReceiveCallData(db, err)
		return mergeReceiveBlock(db, block, vm.sendBlockList), noRetry, err
	}
	block.Data = getReceiveCallData(db, err)
	return &vm_db.VmAccountBlock{block, db}, noRetry, err
}

func normalReceiveCall(vm *VM, db vm_db.VmDb, block *ledger.AccountBlock, sendBlock *ledger.AccountBlock, meta *ledger.ContractMeta) (*vm_db.VmAccountBlock, bool, error) {
	// check can make transaction
	quotaTotal, quotaAddition, err := quota.CalcQuotaForBlock(
		db,
		block.AccountAddress,
		getPledgeAmount(db),
		block.Difficulty,
		vm.latestSnapshotHeight)
	util.DealWithErr(err)
	quotaLeft := quotaTotal
	cost, err := gasReceive(block, meta, vm.gasTable)
	if err != nil {
		return nil, noRetry, err
	}
	quotaLeft, err = util.UseQuota(quotaLeft, cost)
	if err != nil {
		return nil, retry, err
	}
	// add balance, create account if not exist
	util.AddBalance(db, &sendBlock.TokenId, sendBlock.Amount)
	// do transfer transaction if account code size is zero
	if meta == nil {
		q, qUsed := util.CalcQuotaUsed(true, quotaTotal, quotaAddition, quotaLeft, nil)
		vm.updateBlock(db, block, nil, q, qUsed)
		return &vm_db.VmAccountBlock{block, db}, noRetry, nil
	}
	// run code
	_, code := util.GetContractCode(db, &block.AccountAddress, nil)
	c := newContract(block, db, sendBlock, sendBlock.Data, quotaLeft)
	c.setCallCode(block.AccountAddress, code)
	_, err = c.run(vm)
	if err == nil {
		q, qUsed := util.CalcQuotaUsed(true, quotaTotal, quotaAddition, c.quotaLeft, nil)
		vm.updateBlock(db, block, err, q, qUsed)
		db, err = vm.doSendBlockList(db, 0)
		if err == nil {
			db, err = selfDestruct(vm, db, block)
			if err == nil {
				block.Data = getReceiveCallData(db, err)
				return mergeReceiveBlock(db, block, vm.sendBlockList), noRetry, nil
			}
		}
	}

	if err == util.ErrNoReliableStatus {
		return nil, retry, err
	}

	vm.revert(db)

	if err == util.ErrOutOfQuota {
		unConfirmedList := db.GetUnconfirmedBlocks(*db.Address())
		if len(unConfirmedList) > 0 {
			// Contract receive out of quota, current block is not first unconfirmed block, retry next snapshotBlock
			return nil, retry, err
		}
		// Contract receive out of quota, current block is first unconfirmed block, refund with no quota
		refundFlag := doRefund(vm, db, block, sendBlock, []byte{}, false, ledger.BlockTypeSendRefund)
		q, qUsed := util.CalcQuotaUsed(true, quotaTotal, quotaAddition, c.quotaLeft, err)
		vm.updateBlock(db, block, err, q, qUsed)
		if refundFlag {
			var refundErr error
			if db, refundErr = vm.doSendBlockList(db, 0); refundErr != nil {
				monitor.LogEvent("vm", "impossibleReceiveError")
				nodeConfig.log.Error("Impossible receive error", "err", refundErr, "fromhash", sendBlock.Hash)
				return nil, retry, err
			}
			block.Data = getReceiveCallData(db, err)
			return mergeReceiveBlock(db, block, vm.sendBlockList), noRetry, err
		}
		block.Data = getReceiveCallData(db, err)
		return &vm_db.VmAccountBlock{block, db}, noRetry, err
	}

	refundFlag := doRefund(vm, db, block, sendBlock, []byte{}, false, ledger.BlockTypeSendRefund)
	q, qUsed := util.CalcQuotaUsed(true, quotaTotal, quotaAddition, c.quotaLeft, err)
	vm.updateBlock(db, block, err, q, qUsed)
	if refundFlag {
		var refundErr error
		if db, refundErr = vm.doSendBlockList(db, 0); refundErr != nil {
			monitor.LogEvent("vm", "impossibleReceiveError")
			nodeConfig.log.Error("Impossible receive error", "err", refundErr, "fromhash", sendBlock.Hash)
			return nil, retry, err
		}
		block.Data = getReceiveCallData(db, err)
		return mergeReceiveBlock(db, block, vm.sendBlockList), noRetry, err
	}
	block.Data = getReceiveCallData(db, err)
	return &vm_db.VmAccountBlock{block, db}, noRetry, err
}

type balanceInfo struct {
	tokenId types.TokenTypeId
	amount  *big.Int
}
type byTokenId []*balanceInfo

func (a byTokenId) Len() int      { return len(a) }
func (a byTokenId) Swap(i, j int) { a[i], a[j] = a[j], a[i] }
func (a byTokenId) Less(i, j int) bool {
	return bytes.Compare(a[i].tokenId.Bytes(), a[j].tokenId.Bytes()) < 0
}

func selfDestruct(vm *VM, db vm_db.VmDb, block *ledger.AccountBlock) (vm_db.VmDb, error) {
	if !vm.isDestructed {
		return db, nil
	}
	offset := len(vm.sendBlockList)
	balanceMap, err := db.GetBalanceMap()
	util.DealWithErr(err)
	balanceList := make([]*balanceInfo, 0, len(balanceMap))
	for tid, amount := range balanceMap {
		if amount.Sign() == 0 {
			continue
		}
		if len(balanceList) >= selfDestructBalanceListMax {
			return db, util.ErrSendBlockListLimitReached
		}
		balanceList = append(balanceList, &balanceInfo{tid, amount})
	}
	sort.Sort(byTokenId(balanceList))
	for _, info := range balanceList {
		vm.AppendBlock(util.MakeSendBlock(
			block.AccountAddress,
			*vm.destructBeneficialAddress,
			ledger.BlockTypeSendRefund,
			info.amount,
			info.tokenId,
			nil))
	}
	return vm.doSendBlockList(db, offset)
}

func doRefund(vm *VM, db vm_db.VmDb, block *ledger.AccountBlock, sendBlock *ledger.AccountBlock, refundData []byte, needRefund bool, refundBlockType byte) bool {
	refundFlag := false
	if sendBlock.Amount.Sign() > 0 && sendBlock.Fee.Sign() > 0 && sendBlock.TokenId == ledger.ViteTokenId {
		refundAmount := new(big.Int).Add(sendBlock.Amount, sendBlock.Fee)
		vm.vmContext.AppendBlock(
			util.MakeSendBlock(
				block.AccountAddress,
				sendBlock.AccountAddress,
				refundBlockType,
				refundAmount,
				ledger.ViteTokenId,
				refundData))
		util.AddBalance(db, &ledger.ViteTokenId, refundAmount)
		refundFlag = true
	} else {
		if sendBlock.Amount.Sign() > 0 {
			vm.vmContext.AppendBlock(
				util.MakeSendBlock(
					block.AccountAddress,
					sendBlock.AccountAddress,
					refundBlockType,
					new(big.Int).Set(sendBlock.Amount),
					sendBlock.TokenId,
					refundData))
			util.AddBalance(db, &sendBlock.TokenId, sendBlock.Amount)
			refundFlag = true
		}
		if sendBlock.Fee.Sign() > 0 {
			vm.vmContext.AppendBlock(
				util.MakeSendBlock(
					block.AccountAddress,
					sendBlock.AccountAddress,
					refundBlockType,
					new(big.Int).Set(sendBlock.Fee),
					ledger.ViteTokenId,
					refundData))
			util.AddBalance(db, &ledger.ViteTokenId, sendBlock.Fee)
			refundFlag = true
		}
	}
	if !refundFlag && needRefund {
		vm.vmContext.AppendBlock(
			util.MakeSendBlock(
				block.AccountAddress,
				sendBlock.AccountAddress,
				ledger.BlockTypeSendCall,
				big.NewInt(0),
				ledger.ViteTokenId,
				refundData))
		refundFlag = true
	}
	return refundFlag
}

func (vm *VM) sendReward(db vm_db.VmDb, block *ledger.AccountBlock, useQuota bool, quotaTotal, quotaAddition uint64) (*vm_db.VmAccountBlock, error) {
	defer monitor.LogTimerConsuming([]string{"vm", "sendReward"}, time.Now())

	// check can make transaction
	quotaLeft := quotaTotal
	if useQuota {
		var err error
		quotaLeft, err = useQuotaForSend(block, db, quotaLeft, vm.gasTable)
		if err != nil {
			return nil, err
		}
	}
	if block.AccountAddress != types.AddressConsensusGroup &&
		block.AccountAddress != types.AddressMintage {
		return nil, util.ErrInvalidMethodParam
	}
	q, qUsed := util.CalcQuotaUsed(useQuota, quotaTotal, quotaAddition, quotaLeft, nil)
	vm.updateBlock(db, block, nil, q, qUsed)
	return &vm_db.VmAccountBlock{block, db}, nil
}

func (vm *VM) sendRefund(db vm_db.VmDb, block *ledger.AccountBlock, useQuota bool, quotaTotal, quotaAddition uint64) (*vm_db.VmAccountBlock, error) {
	defer monitor.LogTimerConsuming([]string{"vm", "sendRefund"}, time.Now())
	block.Fee = helper.Big0
	quotaLeft := quotaTotal
	if useQuota {
		var err error
		quotaLeft, err = useQuotaForSend(block, db, quotaLeft, vm.gasTable)
		if err != nil {
			return nil, err
		}
	}
	if !nodeConfig.canTransfer(db, block.TokenId, block.Amount, block.Fee) {
		return nil, util.ErrInsufficientBalance
	}
	util.SubBalance(db, &block.TokenId, block.Amount)
	q, qUsed := util.CalcQuotaUsed(useQuota, quotaTotal, quotaAddition, quotaLeft, nil)
	vm.updateBlock(db, block, nil, q, qUsed)
	return &vm_db.VmAccountBlock{block, db}, nil
}

func (vm *VM) receiveReward(db vm_db.VmDb, block *ledger.AccountBlock, sendBlock *ledger.AccountBlock, meta *ledger.ContractMeta) (*vm_db.VmAccountBlock, bool, error) {
	defer monitor.LogTimerConsuming([]string{"vm", "receiveReward"}, time.Now())
	quotaTotal := uint64(0)
	quotaLeft := uint64(0)
	quotaAddition := uint64(0)
	var err error
	if !types.IsBuiltinContractAddrInUse(block.AccountAddress) {
		quotaTotal, quotaAddition, err = quota.CalcQuotaForBlock(
			db,
			block.AccountAddress,
			getPledgeAmount(db),
			block.Difficulty,
			vm.latestSnapshotHeight)
		util.DealWithErr(err)
		quotaLeft = quotaTotal
		cost, err := gasReceive(block, meta, vm.gasTable)
		if err != nil {
			return nil, noRetry, err
		}
		quotaLeft, err = util.UseQuota(quotaLeft, cost)
		if err != nil {
			return nil, retry, err
		}
	}
	util.AddBalance(db, &sendBlock.TokenId, sendBlock.Amount)
	q, qUsed := util.CalcQuotaUsed(true, quotaTotal, quotaAddition, quotaLeft, nil)
	vm.updateBlock(db, block, nil, q, qUsed)
	return &vm_db.VmAccountBlock{block, db}, noRetry, nil
}

func (vm *VM) receiveRefund(db vm_db.VmDb, block *ledger.AccountBlock, sendBlock *ledger.AccountBlock, meta *ledger.ContractMeta, useQuota bool) (*vm_db.VmAccountBlock, bool, error) {
	defer monitor.LogTimerConsuming([]string{"vm", "receiveRefund"}, time.Now())
	q := uint64(0)
	qUsed := uint64(0)
	if useQuota {
		quotaTotal, quotaAddition, err := quota.CalcQuotaForBlock(
			db,
			block.AccountAddress,
			getPledgeAmount(db),
			block.Difficulty,
			vm.latestSnapshotHeight)
		util.DealWithErr(err)
		quotaLeft := quotaTotal
		cost, err := gasReceive(block, meta, vm.gasTable)
		if err != nil {
			return nil, noRetry, err
		}
		quotaLeft, err = util.UseQuota(quotaLeft, cost)
		if err != nil {
			return nil, retry, err
		}
		q, qUsed = util.CalcQuotaUsed(true, quotaTotal, quotaAddition, quotaLeft, nil)
	}
	util.AddBalance(db, &sendBlock.TokenId, sendBlock.Amount)
	vm.updateBlock(db, block, nil, q, qUsed)
	return &vm_db.VmAccountBlock{block, db}, noRetry, nil
}

func (vm *VM) delegateCall(contractAddr types.Address, data []byte, c *contract) (ret []byte, err error) {
	_, code := util.GetContractCode(c.db, &contractAddr, vm.globalStatus)
	if len(code) > 0 {
		cNew := newContract(c.block, c.db, c.sendBlock, c.data, c.quotaLeft)
		cNew.setCallCode(contractAddr, code)
		ret, err = cNew.run(vm)
		c.quotaLeft = cNew.quotaLeft
		return ret, err
	}
	return nil, nil
}

func (vm *VM) updateBlock(db vm_db.VmDb, block *ledger.AccountBlock, err error, q, qUsed uint64) {
	block.Quota = q
	block.QuotaUsed = qUsed
	if block.IsReceiveBlock() {
		block.LogHash = db.GetLogListHash()
		if err == util.ErrOutOfQuota {
			block.BlockType = ledger.BlockTypeReceiveError
		} else if vm.isDestructed {
			block.BlockType = ledger.BlockTypeReceiveDestruct
		} else {
			block.BlockType = ledger.BlockTypeReceive
		}
	}
}

func (vm *VM) doSendBlockList(db vm_db.VmDb, startIndex int) (newDb vm_db.VmDb, err error) {
	if len(vm.sendBlockList) <= startIndex {
		return db, nil
	}
	for i, block := range vm.sendBlockList[startIndex:] {
		var sendBlock *vm_db.VmAccountBlock
		switch block.BlockType {
		case ledger.BlockTypeSendCall:
			sendBlock, err = vm.sendCall(db, block, false, 0, 0)
			if err != nil {
				return db, err
			}
		case ledger.BlockTypeSendReward:
			sendBlock, err = vm.sendReward(db, block, false, 0, 0)
			if err != nil {
				return db, err
			}
		case ledger.BlockTypeSendRefund:
			sendBlock, err = vm.sendRefund(db, block, false, 0, 0)
			if err != nil {
				return db, err
			}
		}
		vm.sendBlockList[i+startIndex] = sendBlock.AccountBlock
		db = sendBlock.VmDb
	}
	return db, nil
}

func (vm *VM) revert(db vm_db.VmDb) {
	vm.sendBlockList = nil
	vm.isDestructed = false
	vm.destructBeneficialAddress = nil
	db.Reset()
}

// AppendBlock method append a send block to send block list of a contract receive block
func (context *vmContext) AppendBlock(block *ledger.AccountBlock) {
	context.sendBlockList = append(context.sendBlockList, block)
}

func calcContractFee(data []byte) (*big.Int, error) {
	return new(big.Int).Set(createContractFee), nil
}

func checkDepth(db vm_db.VmDb, sendBlock *ledger.AccountBlock) bool {
	depth, err := db.GetCallDepth(&sendBlock.Hash)
	util.DealWithErr(err)
	return depth >= callDepth
}

// OffChainReader read contract storage without tx
func (vm *VM) OffChainReader(db vm_db.VmDb, code []byte, data []byte) (result []byte, err error) {
	defer func() {
		if err := recover(); err != nil {
			debug.PrintStack()
			nodeConfig.log.Error("offchain reader panic",
				"err", err,
				"addr", db.Address(),
				"code", hex.EncodeToString(code),
				"data", hex.EncodeToString(data))
			result = nil
			err = errors.New("offchain reader panic")
		}
	}()
	meta, err := db.GetContractMeta()
	if err != nil {
		return nil, err
	}
<<<<<<< HEAD
	if meta == nil || meta.Deleted {
=======
	if meta == nil || meta.IsDeleted() {
>>>>>>> ea5ca4ee
		return nil, util.ErrContractNotExists
	}
	sb, err := db.LatestSnapshotBlock()
	if err != nil {
		return nil, err
	}
	vm.i = newInterpreter(sb.Height, true)
	vm.gasTable = util.GasTableByHeight(sb.Height)
	c := newContract(&ledger.AccountBlock{AccountAddress: *db.Address()}, db, &ledger.AccountBlock{ToAddress: *db.Address()}, data, offChainReaderGas)
	c.setCallCode(*db.Address(), code)
	return c.run(vm)
}

func getPledgeAmount(db vm_db.VmDb) *big.Int {
	pledgeAmount, err := db.GetPledgeBeneficialAmount(db.Address())
	util.DealWithErr(err)
	return pledgeAmount
}

func useQuotaForSend(block *ledger.AccountBlock, db vm_db.VmDb, quotaLeft uint64, gasTable *util.GasTable) (uint64, error) {
	cost, err := gasSendCall(block, gasTable)
	if err != nil {
		return quotaLeft, err
	}
	quotaRatio, err := util.GetQuotaRatioForS(db, block.ToAddress)
	if err != nil {
		return quotaLeft, err
	}
	cost, err = util.MultipleCost(cost, quotaRatio)
	if err != nil {
		return quotaLeft, err
	}
	quotaLeft, err = util.UseQuota(quotaLeft, cost)
	return quotaLeft, err
}

func getContractMeta(db vm_db.VmDb) *ledger.ContractMeta {
	if !types.IsContractAddr(*db.Address()) {
		return nil
	}
	meta, err := db.GetContractMeta()
	util.DealWithErr(err)
	if meta == nil {
		util.DealWithErr(util.ErrContractNotExists)
	}
	return meta
}

func checkContractDestructed(addr types.Address, meta *ledger.ContractMeta) bool {
	if !types.IsContractAddr(addr) {
		return false
	}
<<<<<<< HEAD
	return meta == nil || meta.Deleted
=======
	return meta == nil || meta.IsDeleted()
>>>>>>> ea5ca4ee
}

// printDebugBlockInfo prints block info after execution.
func printDebugBlockInfo(block *ledger.AccountBlock, result *vm_db.VmAccountBlock, err error) {
	var str string
	if result != nil {
		if result.AccountBlock.IsSendBlock() {
			str = "{SelfAddr: " + result.AccountBlock.AccountAddress.String() + ", " +
				"ToAddr: " + result.AccountBlock.ToAddress.String() + ", " +
				"BlockType: " + strconv.FormatInt(int64(result.AccountBlock.BlockType), 10) + ", " +
				"Quota: " + strconv.FormatUint(result.AccountBlock.Quota, 10) + ", " +
				"QuotaUsed: " + strconv.FormatUint(result.AccountBlock.QuotaUsed, 10) + ", " +
				"Amount: " + result.AccountBlock.Amount.String() + ", " +
				"TokenId: " + result.AccountBlock.TokenId.String() + ", " +
				"Height: " + strconv.FormatUint(result.AccountBlock.Height, 10) + ", " +
				"Data: " + hex.EncodeToString(result.AccountBlock.Data) + ", " +
				"Fee: " + result.AccountBlock.Fee.String() + "}"
		} else {
			if len(result.AccountBlock.SendBlockList) > 0 {
				str = "["
				for _, sendBlock := range result.AccountBlock.SendBlockList {
					str = str + "{ToAddr:" + sendBlock.ToAddress.String() + ", " +
						"BlockType:" + strconv.FormatInt(int64(sendBlock.BlockType), 10) + ", " +
						"Data:" + hex.EncodeToString(sendBlock.Data) + ", " +
						"Amount:" + sendBlock.Amount.String() + ", " +
						"TokenId:" + sendBlock.TokenId.String() + ", " +
						"Fee:" + sendBlock.Fee.String() + "},"
				}
				str = str + "]"
			}
			str = "{SelfAddr: " + result.AccountBlock.AccountAddress.String() + ", " +
				"FromHash: " + result.AccountBlock.FromBlockHash.String() + ", " +
				"BlockType: " + strconv.FormatInt(int64(result.AccountBlock.BlockType), 10) + ", " +
				"Quota: " + strconv.FormatUint(result.AccountBlock.Quota, 10) + ", " +
				"QuotaUsed: " + strconv.FormatUint(result.AccountBlock.QuotaUsed, 10) + ", " +
				"Height: " + strconv.FormatUint(result.AccountBlock.Height, 10) + ", " +
				"Data: " + hex.EncodeToString(result.AccountBlock.Data) + ", " +
				"SendBlockList: " + str + "}"
		}
	}
	nodeConfig.log.Info("vm run stop",
		"blockType", block.BlockType,
		"address", block.AccountAddress.String(),
		"height", block.Height,
		"fromHash", block.FromBlockHash.String(),
		"err", err,
		"block", str,
	)
}<|MERGE_RESOLUTION|>--- conflicted
+++ resolved
@@ -287,11 +287,7 @@
 func (vm *VM) receiveDestructedCall(db vm_db.VmDb, block *ledger.AccountBlock, sendBlock *ledger.AccountBlock) (*vm_db.VmAccountBlock, bool, error) {
 	if sendBlock.Amount.Sign() > 0 {
 		util.AddBalance(db, &sendBlock.TokenId, sendBlock.Amount)
-<<<<<<< HEAD
-		if _, err := util.GetQuotaRatioForRS(db, sendBlock.AccountAddress, sendBlock, vm.GlobalStatus()); err == nil {
-=======
 		if _, err := util.GetQuotaRatioForRS(db, sendBlock.AccountAddress, sendBlock.Hash, vm.GlobalStatus()); err == nil {
->>>>>>> ea5ca4ee
 			vm.vmContext.AppendBlock(
 				util.MakeSendBlock(
 					block.AccountAddress,
@@ -1008,11 +1004,7 @@
 	if err != nil {
 		return nil, err
 	}
-<<<<<<< HEAD
-	if meta == nil || meta.Deleted {
-=======
 	if meta == nil || meta.IsDeleted() {
->>>>>>> ea5ca4ee
 		return nil, util.ErrContractNotExists
 	}
 	sb, err := db.LatestSnapshotBlock()
@@ -1065,11 +1057,7 @@
 	if !types.IsContractAddr(addr) {
 		return false
 	}
-<<<<<<< HEAD
-	return meta == nil || meta.Deleted
-=======
 	return meta == nil || meta.IsDeleted()
->>>>>>> ea5ca4ee
 }
 
 // printDebugBlockInfo prints block info after execution.
