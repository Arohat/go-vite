--- conflicted
+++ resolved
@@ -773,8 +773,6 @@
 			t.Fatalf("param: %v, result expected %v, but got %v", utps.utps, utps.expectedResult, result)
 		}
 	}
-<<<<<<< HEAD
-=======
 }
 
 var (
@@ -855,5 +853,4 @@
 			}
 		}
 	}
->>>>>>> 1cc96bd8
 }