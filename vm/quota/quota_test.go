package quota

import (
	"encoding/hex"
	"errors"
	"fmt"
	"github.com/vitelabs/go-vite/common/fork"
	"github.com/vitelabs/go-vite/common/types"
	"github.com/vitelabs/go-vite/config"
	"github.com/vitelabs/go-vite/ledger"
	"github.com/vitelabs/go-vite/vm/contracts/abi"
	"github.com/vitelabs/go-vite/vm/util"
	"math/big"
	"strconv"
	"testing"
)

func initForkPointsForQuotaTest() {
	fork.SetForkPoints(&config.ForkPoints{
		SeedFork: &config.ForkPoint{Height: 100, Version: 1},
		DexFork:  &config.ForkPoint{Height: 200, Version: 1},
<<<<<<< HEAD
		NewFork:  &config.ForkPoint{Height: 200, Version: 1}})
=======
		StemFork: &config.ForkPoint{Height: 200, Version: 1}})
>>>>>>> f7726675
}

type testQuotaDb struct {
	addr                 types.Address
	quotaList            []types.QuotaInfo
	unconfirmedBlockList []*ledger.AccountBlock
	globalQuota          types.QuotaInfo
}

func (db *testQuotaDb) Address() *types.Address {
	return &db.addr
}
func (db *testQuotaDb) GetGlobalQuota() types.QuotaInfo {
	return db.globalQuota
}
func (db *testQuotaDb) GetQuotaUsedList(address types.Address) []types.QuotaInfo {
	return db.quotaList
}
func (db *testQuotaDb) GetUnconfirmedBlocks(addr types.Address) []*ledger.AccountBlock {
	return db.unconfirmedBlockList
}
func (db *testQuotaDb) GetConfirmedTimes(blockHash types.Hash) (uint64, error) {
	return 0, nil
}
func (db *testQuotaDb) GetLatestAccountBlock(addr types.Address) (*ledger.AccountBlock, error) {
	if len(db.unconfirmedBlockList) > 0 {
		return db.unconfirmedBlockList[len(db.unconfirmedBlockList)-1], nil
	} else {
		return nil, nil
	}
}

func TestCalcPoWDifficulty(t *testing.T) {
	InitQuotaConfig(false, false)
	initForkPointsForQuotaTest()
	testCases := []struct {
		sbHeight      uint64
		globalTotal   uint64
		quotaRequired uint64
		q             types.Quota
		difficulty    *big.Int
		err           error
		name          string
	}{
		{1, 0, 1000001, types.NewQuota(0, 0, 0, 0, false), nil, errors.New("quota limit for block reached"), "block_quota_limit_reached_before_hardfork"},
		{1, 0, 21000, types.NewQuota(0, 0, 0, 0, false), big.NewInt(67108863), nil, "no_pledge_quota_before_hardfork"},
		{1, 0, 22000, types.NewQuota(0, 0, 0, 0, false), big.NewInt(70689140), nil, "pledge_quota_not_enough_before_hardfork"},
		{1, 0, 21000, types.NewQuota(0, 21000, 0, 0, false), big.NewInt(0), nil, "current_quota_enough_before_hardfork"},
		{1, 0, 21000, types.NewQuota(0, 21001, 0, 0, false), big.NewInt(0), nil, "current_quota_enough_2_before_hardfork"},
		{200, 0, 1000001, types.NewQuota(0, 0, 0, 0, false), nil, errors.New("quota limit for block reached"), "block_quota_limit_reached_after_hardfork"},
		{200, 0, 21000, types.NewQuota(0, 0, 0, 0, false), big.NewInt(67108863), nil, "no_pledge_quota_after_hardfork"},
		{200, 0, 22000, types.NewQuota(0, 0, 0, 0, false), big.NewInt(70689140), nil, "pledge_quota_not_enough_after_hardfork"},
		{200, 0, 21000, types.NewQuota(0, 21000, 0, 0, false), big.NewInt(0), nil, "current_quota_enough_after_hardfork"},
		{200, 0, 21000, types.NewQuota(0, 21001, 0, 0, false), big.NewInt(0), nil, "current_quota_enough_2_after_hardfork"},
		{200, 0, 1000001, types.NewQuota(0, 0, 0, 0, false), nil, errors.New("quota limit for block reached"), "block_quota_limit_reached_with_congestion_after_hardfork"},
		{200, 74 * 51 * 21000, 21000, types.NewQuota(0, 0, 0, 0, false), big.NewInt(67987247), nil, "no_pledge_quota_with_congestion_after_hardfork"},
		{200, 74 * 51 * 21000, 22000, types.NewQuota(0, 0, 0, 0, false), big.NewInt(71614386), nil, "pledge_quota_not_enough_with_congestion_after_hardfork"},
		{200, 74 * 51 * 21000, 21000, types.NewQuota(0, 21000, 0, 0, false), big.NewInt(0), nil, "current_quota_enough_with_congestion_after_hardfork"},
		{200, 74 * 51 * 21000, 21000, types.NewQuota(0, 21001, 0, 0, false), big.NewInt(0), nil, "current_quota_enough_2_with_congestion_after_hardfork"},
	}
	for _, testCase := range testCases {
		difficulty, err := CalcPoWDifficulty(&testQuotaDb{globalQuota: types.QuotaInfo{QuotaUsedTotal: testCase.globalTotal}}, testCase.quotaRequired, testCase.q, testCase.sbHeight)
		if (err == nil && testCase.err != nil) || (err != nil && testCase.err == nil) || (err != nil && testCase.err != nil && err.Error() != testCase.err.Error()) {
			t.Fatalf("%v CalcPoWDifficulty failed, error not match, expected %v, got %v", testCase.name, testCase.err, err)
		}
		if err == nil && difficulty.Cmp(testCase.difficulty) != 0 {
			t.Fatalf("%v CalcPoWDifficulty failed, difficulty not match, expected %v, got %v", testCase.name, testCase.difficulty, difficulty)
		}
	}
}

func TestCanPoW(t *testing.T) {
	testCases := []struct {
		blockList []*ledger.AccountBlock
		result    bool
		name      string
	}{
		{[]*ledger.AccountBlock{}, true, "no_blocks"},
		{[]*ledger.AccountBlock{{Nonce: []byte{1}}}, false, "cannot_calc_pow1"},
		{[]*ledger.AccountBlock{{}, {Nonce: []byte{1}}}, false, "cannot_calc_pow2"},
		{[]*ledger.AccountBlock{{}}, true, "can_calc_pow1"},
		{[]*ledger.AccountBlock{{}, {}}, true, "can_calc_pow2"},
	}
	addr := types.Address{}
	for _, testCase := range testCases {
		db := &testQuotaDb{addr, nil, testCase.blockList, types.QuotaInfo{}}
		result := CanPoW(db, addr)
		if result != testCase.result {
			t.Fatalf("%v CanPoW failed, result not match, expected %v, got %v", testCase.name, testCase.result, result)
		}
	}
}

func TestCalcQuotaV3(t *testing.T) {
	testCases := []struct {
		sbHeight                                                               uint64
		globalQuota                                                            uint64
		addr                                                                   types.Address
		pledgeAmount                                                           *big.Int
		difficulty                                                             *big.Int
		quotaInfoList                                                          []types.QuotaInfo
		unconfirmedList                                                        []*ledger.AccountBlock
		quotaTotal, pledgeQuota, quotaAddition, snapshotCurrentQuota, quotaAvg uint64
		err                                                                    error
		name                                                                   string
	}{
		{1, 0,
			types.Address{}, big.NewInt(0), big.NewInt(0),
			[]types.QuotaInfo{},
			[]*ledger.AccountBlock{},
			0, 0, 0, 0, 0, nil, "no_quota_before_hardfork",
		},
		{1, 0,
			types.Address{}, big.NewInt(10000), big.NewInt(0),
			[]types.QuotaInfo{},
			[]*ledger.AccountBlock{},
			21000, 21000, 0, 21000, 0, nil, "new_pledge_before_hardfork",
		},
		{1, 0,
			types.Address{}, big.NewInt(0), big.NewInt(67108863),
			[]types.QuotaInfo{},
			[]*ledger.AccountBlock{},
			21000, 0, 21000, 0, 0, nil, "new_pow_before_hardfork",
		},
		{1, 0,
			types.Address{}, big.NewInt(10000), big.NewInt(0),
			[]types.QuotaInfo{
				{BlockCount: 0, QuotaUsedTotal: 0, QuotaTotal: 0},
				{BlockCount: 0, QuotaUsedTotal: 0, QuotaTotal: 0},
				{BlockCount: 0, QuotaUsedTotal: 0, QuotaTotal: 0},
				{BlockCount: 0, QuotaUsedTotal: 0, QuotaTotal: 0},
				{BlockCount: 0, QuotaUsedTotal: 0, QuotaTotal: 0},
				{BlockCount: 0, QuotaUsedTotal: 0, QuotaTotal: 0},
				{BlockCount: 0, QuotaUsedTotal: 0, QuotaTotal: 0},
				{BlockCount: 0, QuotaUsedTotal: 0, QuotaTotal: 0},
				{BlockCount: 0, QuotaUsedTotal: 0, QuotaTotal: 0},
			},
			[]*ledger.AccountBlock{},
			210000, 21000, 0, 210000, 0, nil, "pledge_1_before_hardfork",
		},
		{1, 0,
			types.Address{}, big.NewInt(10000), big.NewInt(0),
			[]types.QuotaInfo{
				{BlockCount: 0, QuotaUsedTotal: 0, QuotaTotal: 0},
				{BlockCount: 0, QuotaUsedTotal: 0, QuotaTotal: 0},
				{BlockCount: 0, QuotaUsedTotal: 0, QuotaTotal: 0},
				{BlockCount: 0, QuotaUsedTotal: 0, QuotaTotal: 0},
				{BlockCount: 0, QuotaUsedTotal: 0, QuotaTotal: 0},
				{BlockCount: 0, QuotaUsedTotal: 0, QuotaTotal: 0},
				{BlockCount: 0, QuotaUsedTotal: 0, QuotaTotal: 0},
				{BlockCount: 0, QuotaUsedTotal: 0, QuotaTotal: 0},
				{BlockCount: 0, QuotaUsedTotal: 0, QuotaTotal: 0},
			},
			[]*ledger.AccountBlock{
				{Quota: 10500, QuotaUsed: 10500},
			},
			199500, 21000, 0, 210000, 10500, nil, "pledge_2_before_hardfork",
		},
		{1, 0,
			types.Address{}, big.NewInt(10000), big.NewInt(0),
			[]types.QuotaInfo{
				{BlockCount: 0, QuotaUsedTotal: 0, QuotaTotal: 0},
				{BlockCount: 0, QuotaUsedTotal: 0, QuotaTotal: 0},
				{BlockCount: 0, QuotaUsedTotal: 0, QuotaTotal: 0},
				{BlockCount: 0, QuotaUsedTotal: 0, QuotaTotal: 0},
				{BlockCount: 0, QuotaUsedTotal: 0, QuotaTotal: 0},
				{BlockCount: 0, QuotaUsedTotal: 0, QuotaTotal: 0},
				{BlockCount: 0, QuotaUsedTotal: 0, QuotaTotal: 0},
				{BlockCount: 0, QuotaUsedTotal: 0, QuotaTotal: 0},
				{BlockCount: 0, QuotaUsedTotal: 0, QuotaTotal: 0},
			},
			[]*ledger.AccountBlock{
				{Quota: 10500, QuotaUsed: 10500},
				{Quota: 63000, QuotaUsed: 63000},
			},
			136500, 21000, 0, 210000, 36750, nil, "pledge_3_before_hardfork",
		},
		{1, 0,
			types.Address{}, big.NewInt(10000), big.NewInt(0),
			[]types.QuotaInfo{
				{BlockCount: 0, QuotaUsedTotal: 0, QuotaTotal: 0},
				{BlockCount: 0, QuotaUsedTotal: 0, QuotaTotal: 0},
				{BlockCount: 0, QuotaUsedTotal: 0, QuotaTotal: 0},
				{BlockCount: 0, QuotaUsedTotal: 0, QuotaTotal: 0},
				{BlockCount: 0, QuotaUsedTotal: 0, QuotaTotal: 0},
				{BlockCount: 0, QuotaUsedTotal: 0, QuotaTotal: 0},
				{BlockCount: 0, QuotaUsedTotal: 0, QuotaTotal: 0},
				{BlockCount: 0, QuotaUsedTotal: 0, QuotaTotal: 0},
				{BlockCount: 2, QuotaUsedTotal: 73500, QuotaTotal: 73500},
			},
			[]*ledger.AccountBlock{},
			136500, 21000, 0, 136500, 36750, nil, "pledge_4_before_hardfork",
		},
		{1, 0,
			types.Address{}, big.NewInt(10000), big.NewInt(0),
			[]types.QuotaInfo{
				{BlockCount: 0, QuotaUsedTotal: 0, QuotaTotal: 0},
				{BlockCount: 0, QuotaUsedTotal: 0, QuotaTotal: 0},
				{BlockCount: 0, QuotaUsedTotal: 0, QuotaTotal: 0},
				{BlockCount: 0, QuotaUsedTotal: 0, QuotaTotal: 0},
				{BlockCount: 0, QuotaUsedTotal: 0, QuotaTotal: 0},
				{BlockCount: 0, QuotaUsedTotal: 0, QuotaTotal: 0},
				{BlockCount: 0, QuotaUsedTotal: 0, QuotaTotal: 0},
				{BlockCount: 0, QuotaUsedTotal: 0, QuotaTotal: 0},
				{BlockCount: 2, QuotaUsedTotal: 73500, QuotaTotal: 73500},
			},
			[]*ledger.AccountBlock{
				{Quota: 105000, QuotaUsed: 105000},
			},
			31500, 21000, 0, 136500, 59500, nil, "pledge_5_before_hardfork",
		},
		{1, 0,
			types.Address{}, big.NewInt(10000), big.NewInt(0),
			[]types.QuotaInfo{
				{BlockCount: 0, QuotaUsedTotal: 0, QuotaTotal: 0},
				{BlockCount: 0, QuotaUsedTotal: 0, QuotaTotal: 0},
				{BlockCount: 0, QuotaUsedTotal: 0, QuotaTotal: 0},
				{BlockCount: 0, QuotaUsedTotal: 0, QuotaTotal: 0},
				{BlockCount: 0, QuotaUsedTotal: 0, QuotaTotal: 0},
				{BlockCount: 0, QuotaUsedTotal: 0, QuotaTotal: 0},
				{BlockCount: 0, QuotaUsedTotal: 0, QuotaTotal: 0},
				{BlockCount: 2, QuotaUsedTotal: 73500, QuotaTotal: 73500},
				{BlockCount: 1, QuotaUsedTotal: 105000, QuotaTotal: 105000},
			},
			[]*ledger.AccountBlock{},
			31500, 21000, 0, 31500, 59500, nil, "pledge_6_before_hardfork",
		},
		{1, 0,
			types.Address{}, big.NewInt(10000), big.NewInt(0),
			[]types.QuotaInfo{
				{BlockCount: 0, QuotaUsedTotal: 0, QuotaTotal: 0},
				{BlockCount: 0, QuotaUsedTotal: 0, QuotaTotal: 0},
				{BlockCount: 0, QuotaUsedTotal: 0, QuotaTotal: 0},
				{BlockCount: 0, QuotaUsedTotal: 0, QuotaTotal: 0},
				{BlockCount: 0, QuotaUsedTotal: 0, QuotaTotal: 0},
				{BlockCount: 0, QuotaUsedTotal: 0, QuotaTotal: 0},
				{BlockCount: 0, QuotaUsedTotal: 0, QuotaTotal: 0},
				{BlockCount: 2, QuotaUsedTotal: 73500, QuotaTotal: 73500},
				{BlockCount: 1, QuotaUsedTotal: 105000, QuotaTotal: 105000},
			},
			[]*ledger.AccountBlock{
				{Quota: 50000, QuotaUsed: 50000},
			},
			0, 21000, 0, 31500, 57125, util.ErrInvalidUnconfirmedQuota, "pledge_7_before_hardfork",
		},
		{1, 0,
			types.Address{}, big.NewInt(10000), big.NewInt(0),
			[]types.QuotaInfo{
				{BlockCount: 0, QuotaUsedTotal: 0, QuotaTotal: 0},
				{BlockCount: 0, QuotaUsedTotal: 0, QuotaTotal: 0},
				{BlockCount: 0, QuotaUsedTotal: 0, QuotaTotal: 0},
				{BlockCount: 0, QuotaUsedTotal: 0, QuotaTotal: 0},
				{BlockCount: 0, QuotaUsedTotal: 0, QuotaTotal: 0},
				{BlockCount: 0, QuotaUsedTotal: 0, QuotaTotal: 0},
				{BlockCount: 0, QuotaUsedTotal: 0, QuotaTotal: 0},
				{BlockCount: 2, QuotaUsedTotal: 73500, QuotaTotal: 73500},
				{BlockCount: 1, QuotaUsedTotal: 105000, QuotaTotal: 105000},
			},
			[]*ledger.AccountBlock{
				{Quota: 31500, QuotaUsed: 31500},
			},
			0, 21000, 0, 31500, 52500, nil, "pledge_8_before_hardfork",
		},
		{1, 0,
			types.Address{}, big.NewInt(10000), big.NewInt(0),
			[]types.QuotaInfo{
				{BlockCount: 0, QuotaUsedTotal: 0, QuotaTotal: 0},
				{BlockCount: 0, QuotaUsedTotal: 0, QuotaTotal: 0},
				{BlockCount: 0, QuotaUsedTotal: 0, QuotaTotal: 0},
				{BlockCount: 0, QuotaUsedTotal: 0, QuotaTotal: 0},
				{BlockCount: 0, QuotaUsedTotal: 0, QuotaTotal: 0},
				{BlockCount: 0, QuotaUsedTotal: 0, QuotaTotal: 0},
				{BlockCount: 2, QuotaUsedTotal: 73500, QuotaTotal: 73500},
				{BlockCount: 1, QuotaUsedTotal: 105000, QuotaTotal: 105000},
				{BlockCount: 1, QuotaUsedTotal: 31500, QuotaTotal: 31500},
			},
			[]*ledger.AccountBlock{},
			21000, 21000, 0, 21000, 52500, nil, "pledge_9_before_hardfork",
		},
		{1, 0,
			types.Address{}, big.NewInt(10000), big.NewInt(0),
			[]types.QuotaInfo{
				{BlockCount: 0, QuotaUsedTotal: 0, QuotaTotal: 0},
				{BlockCount: 0, QuotaUsedTotal: 0, QuotaTotal: 0},
				{BlockCount: 0, QuotaUsedTotal: 0, QuotaTotal: 0},
				{BlockCount: 0, QuotaUsedTotal: 0, QuotaTotal: 0},
				{BlockCount: 0, QuotaUsedTotal: 0, QuotaTotal: 0},
				{BlockCount: 2, QuotaUsedTotal: 73500, QuotaTotal: 73500},
				{BlockCount: 1, QuotaUsedTotal: 105000, QuotaTotal: 105000},
				{BlockCount: 1, QuotaUsedTotal: 31500, QuotaTotal: 31500},
				{BlockCount: 0, QuotaUsedTotal: 0, QuotaTotal: 0},
			},
			[]*ledger.AccountBlock{},
			42000, 21000, 0, 42000, 52500, nil, "pledge_10_before_hardfork",
		},
		{1, 0,
			types.Address{}, big.NewInt(10000), big.NewInt(67108863),
			[]types.QuotaInfo{
				{BlockCount: 0, QuotaUsedTotal: 0, QuotaTotal: 0},
				{BlockCount: 0, QuotaUsedTotal: 0, QuotaTotal: 0},
				{BlockCount: 0, QuotaUsedTotal: 0, QuotaTotal: 0},
				{BlockCount: 0, QuotaUsedTotal: 0, QuotaTotal: 0},
				{BlockCount: 0, QuotaUsedTotal: 0, QuotaTotal: 0},
				{BlockCount: 2, QuotaUsedTotal: 73500, QuotaTotal: 73500},
				{BlockCount: 1, QuotaUsedTotal: 105000, QuotaTotal: 105000},
				{BlockCount: 1, QuotaUsedTotal: 31500, QuotaTotal: 31500},
				{BlockCount: 0, QuotaUsedTotal: 0, QuotaTotal: 0},
			},
			[]*ledger.AccountBlock{},
			63000, 21000, 21000, 42000, 52500, nil, "pledge_and_pow_before_hardfork",
		},
		{1, 0,
			types.Address{}, big.NewInt(10000), big.NewInt(67108863),
			[]types.QuotaInfo{
				{BlockCount: 0, QuotaUsedTotal: 0, QuotaTotal: 0},
				{BlockCount: 0, QuotaUsedTotal: 0, QuotaTotal: 0},
				{BlockCount: 0, QuotaUsedTotal: 0, QuotaTotal: 0},
				{BlockCount: 0, QuotaUsedTotal: 0, QuotaTotal: 0},
				{BlockCount: 0, QuotaUsedTotal: 0, QuotaTotal: 0},
				{BlockCount: 2, QuotaUsedTotal: 73500, QuotaTotal: 73500},
				{BlockCount: 1, QuotaUsedTotal: 105000, QuotaTotal: 105000},
				{BlockCount: 1, QuotaUsedTotal: 31500, QuotaTotal: 31500},
				{BlockCount: 0, QuotaUsedTotal: 0, QuotaTotal: 0},
			},
			[]*ledger.AccountBlock{
				{Quota: 11500, QuotaUsed: 31500, Nonce: []byte{1}},
			},
			0, 0, 0, 0, 0, util.ErrCalcPoWTwice, "can_not_pow_before_hardfork",
		},
		{1, 0,
			types.Address{}, big.NewInt(10000), big.NewInt(67108863),
			[]types.QuotaInfo{
				{BlockCount: 0, QuotaUsedTotal: 0, QuotaTotal: 0},
				{BlockCount: 0, QuotaUsedTotal: 0, QuotaTotal: 0},
				{BlockCount: 0, QuotaUsedTotal: 0, QuotaTotal: 0},
				{BlockCount: 0, QuotaUsedTotal: 0, QuotaTotal: 0},
				{BlockCount: 0, QuotaUsedTotal: 0, QuotaTotal: 0},
				{BlockCount: 2, QuotaUsedTotal: 73500, QuotaTotal: 73500},
				{BlockCount: 1, QuotaUsedTotal: 105000, QuotaTotal: 105000},
				{BlockCount: 1, QuotaUsedTotal: 31500, QuotaTotal: 31500},
				{BlockCount: 0, QuotaUsedTotal: 0, QuotaTotal: 0},
			},
			[]*ledger.AccountBlock{
				{Quota: 31500, QuotaUsed: 31500},
			},
			31500, 21000, 21000, 42000, 48300, nil, "pledge_and_pow_2_before_hardfork",
		},
		{1, 0,
			types.Address{}, big.NewInt(10000), big.NewInt(67108863),
			[]types.QuotaInfo{
				{BlockCount: 0, QuotaUsedTotal: 0, QuotaTotal: 0},
				{BlockCount: 0, QuotaUsedTotal: 0, QuotaTotal: 0},
				{BlockCount: 0, QuotaUsedTotal: 0, QuotaTotal: 0},
				{BlockCount: 0, QuotaUsedTotal: 0, QuotaTotal: 0},
				{BlockCount: 0, QuotaUsedTotal: 0, QuotaTotal: 0},
				{BlockCount: 2, QuotaUsedTotal: 73500, QuotaTotal: 73500},
				{BlockCount: 1, QuotaUsedTotal: 105000, QuotaTotal: 105000},
				{BlockCount: 1, QuotaUsedTotal: 31500, QuotaTotal: 11500},
				{BlockCount: 0, QuotaUsedTotal: 0, QuotaTotal: 0},
			},
			[]*ledger.AccountBlock{
				{Quota: 31500, QuotaUsed: 31500},
			},
			41000, 21000, 21000, 51500, 48300, nil, "calc_quota_used_before_hardfork",
		},

		{200, 0,
			types.Address{}, big.NewInt(0), big.NewInt(0),
			[]types.QuotaInfo{},
			[]*ledger.AccountBlock{},
			0, 0, 0, 0, 0, nil, "no_quota_after_hardfork",
		},
		{200, 0,
			types.Address{}, big.NewInt(10000), big.NewInt(0),
			[]types.QuotaInfo{},
			[]*ledger.AccountBlock{},
			21000, 21000, 0, 21000, 0, nil, "new_pledge_after_hardfork",
		},
		{200, 0,
			types.Address{}, big.NewInt(0), big.NewInt(67108863),
			[]types.QuotaInfo{},
			[]*ledger.AccountBlock{},
			21000, 0, 21000, 0, 0, nil, "new_pow_after_hardfork",
		},
		{200, 0,
			types.Address{}, big.NewInt(10000), big.NewInt(0),
			[]types.QuotaInfo{
				{BlockCount: 0, QuotaUsedTotal: 0, QuotaTotal: 0},
				{BlockCount: 0, QuotaUsedTotal: 0, QuotaTotal: 0},
				{BlockCount: 0, QuotaUsedTotal: 0, QuotaTotal: 0},
				{BlockCount: 0, QuotaUsedTotal: 0, QuotaTotal: 0},
				{BlockCount: 0, QuotaUsedTotal: 0, QuotaTotal: 0},
				{BlockCount: 0, QuotaUsedTotal: 0, QuotaTotal: 0},
				{BlockCount: 0, QuotaUsedTotal: 0, QuotaTotal: 0},
				{BlockCount: 0, QuotaUsedTotal: 0, QuotaTotal: 0},
				{BlockCount: 0, QuotaUsedTotal: 0, QuotaTotal: 0},
			},
			[]*ledger.AccountBlock{},
			210000, 21000, 0, 210000, 0, nil, "pledge_1_after_hardfork",
		},
		{200, 0,
			types.Address{}, big.NewInt(10000), big.NewInt(0),
			[]types.QuotaInfo{
				{BlockCount: 0, QuotaUsedTotal: 0, QuotaTotal: 0},
				{BlockCount: 0, QuotaUsedTotal: 0, QuotaTotal: 0},
				{BlockCount: 0, QuotaUsedTotal: 0, QuotaTotal: 0},
				{BlockCount: 0, QuotaUsedTotal: 0, QuotaTotal: 0},
				{BlockCount: 0, QuotaUsedTotal: 0, QuotaTotal: 0},
				{BlockCount: 0, QuotaUsedTotal: 0, QuotaTotal: 0},
				{BlockCount: 0, QuotaUsedTotal: 0, QuotaTotal: 0},
				{BlockCount: 0, QuotaUsedTotal: 0, QuotaTotal: 0},
				{BlockCount: 0, QuotaUsedTotal: 0, QuotaTotal: 0},
			},
			[]*ledger.AccountBlock{
				{Quota: 10500, QuotaUsed: 10500},
			},
			199500, 21000, 0, 210000, 10500, nil, "pledge_2_after_hardfork",
		},
		{200, 0,
			types.Address{}, big.NewInt(10000), big.NewInt(0),
			[]types.QuotaInfo{
				{BlockCount: 0, QuotaUsedTotal: 0, QuotaTotal: 0},
				{BlockCount: 0, QuotaUsedTotal: 0, QuotaTotal: 0},
				{BlockCount: 0, QuotaUsedTotal: 0, QuotaTotal: 0},
				{BlockCount: 0, QuotaUsedTotal: 0, QuotaTotal: 0},
				{BlockCount: 0, QuotaUsedTotal: 0, QuotaTotal: 0},
				{BlockCount: 0, QuotaUsedTotal: 0, QuotaTotal: 0},
				{BlockCount: 0, QuotaUsedTotal: 0, QuotaTotal: 0},
				{BlockCount: 0, QuotaUsedTotal: 0, QuotaTotal: 0},
				{BlockCount: 0, QuotaUsedTotal: 0, QuotaTotal: 0},
			},
			[]*ledger.AccountBlock{
				{Quota: 10500, QuotaUsed: 10500},
				{Quota: 63000, QuotaUsed: 63000},
			},
			136500, 21000, 0, 210000, 36750, nil, "pledge_3_after_hardfork",
		},
		{200, 0,
			types.Address{}, big.NewInt(10000), big.NewInt(0),
			[]types.QuotaInfo{
				{BlockCount: 0, QuotaUsedTotal: 0, QuotaTotal: 0},
				{BlockCount: 0, QuotaUsedTotal: 0, QuotaTotal: 0},
				{BlockCount: 0, QuotaUsedTotal: 0, QuotaTotal: 0},
				{BlockCount: 0, QuotaUsedTotal: 0, QuotaTotal: 0},
				{BlockCount: 0, QuotaUsedTotal: 0, QuotaTotal: 0},
				{BlockCount: 0, QuotaUsedTotal: 0, QuotaTotal: 0},
				{BlockCount: 0, QuotaUsedTotal: 0, QuotaTotal: 0},
				{BlockCount: 0, QuotaUsedTotal: 0, QuotaTotal: 0},
				{BlockCount: 2, QuotaUsedTotal: 73500, QuotaTotal: 73500},
			},
			[]*ledger.AccountBlock{},
			136500, 21000, 0, 136500, 36750, nil, "pledge_4_after_hardfork",
		},
		{200, 0,
			types.Address{}, big.NewInt(10000), big.NewInt(0),
			[]types.QuotaInfo{
				{BlockCount: 0, QuotaUsedTotal: 0, QuotaTotal: 0},
				{BlockCount: 0, QuotaUsedTotal: 0, QuotaTotal: 0},
				{BlockCount: 0, QuotaUsedTotal: 0, QuotaTotal: 0},
				{BlockCount: 0, QuotaUsedTotal: 0, QuotaTotal: 0},
				{BlockCount: 0, QuotaUsedTotal: 0, QuotaTotal: 0},
				{BlockCount: 0, QuotaUsedTotal: 0, QuotaTotal: 0},
				{BlockCount: 0, QuotaUsedTotal: 0, QuotaTotal: 0},
				{BlockCount: 0, QuotaUsedTotal: 0, QuotaTotal: 0},
				{BlockCount: 2, QuotaUsedTotal: 73500, QuotaTotal: 73500},
			},
			[]*ledger.AccountBlock{
				{Quota: 105000, QuotaUsed: 105000},
			},
			31500, 21000, 0, 136500, 59500, nil, "pledge_5_after_hardfork",
		},
		{200, 0,
			types.Address{}, big.NewInt(10000), big.NewInt(0),
			[]types.QuotaInfo{
				{BlockCount: 0, QuotaUsedTotal: 0, QuotaTotal: 0},
				{BlockCount: 0, QuotaUsedTotal: 0, QuotaTotal: 0},
				{BlockCount: 0, QuotaUsedTotal: 0, QuotaTotal: 0},
				{BlockCount: 0, QuotaUsedTotal: 0, QuotaTotal: 0},
				{BlockCount: 0, QuotaUsedTotal: 0, QuotaTotal: 0},
				{BlockCount: 0, QuotaUsedTotal: 0, QuotaTotal: 0},
				{BlockCount: 0, QuotaUsedTotal: 0, QuotaTotal: 0},
				{BlockCount: 2, QuotaUsedTotal: 73500, QuotaTotal: 73500},
				{BlockCount: 1, QuotaUsedTotal: 105000, QuotaTotal: 105000},
			},
			[]*ledger.AccountBlock{},
			31500, 21000, 0, 31500, 59500, nil, "pledge_6_after_hardfork",
		},
		{200, 0,
			types.Address{}, big.NewInt(10000), big.NewInt(0),
			[]types.QuotaInfo{
				{BlockCount: 0, QuotaUsedTotal: 0, QuotaTotal: 0},
				{BlockCount: 0, QuotaUsedTotal: 0, QuotaTotal: 0},
				{BlockCount: 0, QuotaUsedTotal: 0, QuotaTotal: 0},
				{BlockCount: 0, QuotaUsedTotal: 0, QuotaTotal: 0},
				{BlockCount: 0, QuotaUsedTotal: 0, QuotaTotal: 0},
				{BlockCount: 0, QuotaUsedTotal: 0, QuotaTotal: 0},
				{BlockCount: 0, QuotaUsedTotal: 0, QuotaTotal: 0},
				{BlockCount: 2, QuotaUsedTotal: 73500, QuotaTotal: 73500},
				{BlockCount: 1, QuotaUsedTotal: 105000, QuotaTotal: 105000},
			},
			[]*ledger.AccountBlock{
				{Quota: 50000, QuotaUsed: 50000},
			},
			0, 21000, 0, 31500, 57125, util.ErrInvalidUnconfirmedQuota, "pledge_7_after_hardfork",
		},
		{200, 0,
			types.Address{}, big.NewInt(10000), big.NewInt(0),
			[]types.QuotaInfo{
				{BlockCount: 0, QuotaUsedTotal: 0, QuotaTotal: 0},
				{BlockCount: 0, QuotaUsedTotal: 0, QuotaTotal: 0},
				{BlockCount: 0, QuotaUsedTotal: 0, QuotaTotal: 0},
				{BlockCount: 0, QuotaUsedTotal: 0, QuotaTotal: 0},
				{BlockCount: 0, QuotaUsedTotal: 0, QuotaTotal: 0},
				{BlockCount: 0, QuotaUsedTotal: 0, QuotaTotal: 0},
				{BlockCount: 0, QuotaUsedTotal: 0, QuotaTotal: 0},
				{BlockCount: 2, QuotaUsedTotal: 73500, QuotaTotal: 73500},
				{BlockCount: 1, QuotaUsedTotal: 105000, QuotaTotal: 105000},
			},
			[]*ledger.AccountBlock{
				{Quota: 31500, QuotaUsed: 31500},
			},
			0, 21000, 0, 31500, 52500, nil, "pledge_8_after_hardfork",
		},
		{200, 0,
			types.Address{}, big.NewInt(10000), big.NewInt(0),
			[]types.QuotaInfo{
				{BlockCount: 0, QuotaUsedTotal: 0, QuotaTotal: 0},
				{BlockCount: 0, QuotaUsedTotal: 0, QuotaTotal: 0},
				{BlockCount: 0, QuotaUsedTotal: 0, QuotaTotal: 0},
				{BlockCount: 0, QuotaUsedTotal: 0, QuotaTotal: 0},
				{BlockCount: 0, QuotaUsedTotal: 0, QuotaTotal: 0},
				{BlockCount: 0, QuotaUsedTotal: 0, QuotaTotal: 0},
				{BlockCount: 2, QuotaUsedTotal: 73500, QuotaTotal: 73500},
				{BlockCount: 1, QuotaUsedTotal: 105000, QuotaTotal: 105000},
				{BlockCount: 1, QuotaUsedTotal: 31500, QuotaTotal: 31500},
			},
			[]*ledger.AccountBlock{},
			21000, 21000, 0, 21000, 52500, nil, "pledge_9_after_hardfork",
		},
		{200, 0,
			types.Address{}, big.NewInt(10000), big.NewInt(0),
			[]types.QuotaInfo{
				{BlockCount: 0, QuotaUsedTotal: 0, QuotaTotal: 0},
				{BlockCount: 0, QuotaUsedTotal: 0, QuotaTotal: 0},
				{BlockCount: 0, QuotaUsedTotal: 0, QuotaTotal: 0},
				{BlockCount: 0, QuotaUsedTotal: 0, QuotaTotal: 0},
				{BlockCount: 0, QuotaUsedTotal: 0, QuotaTotal: 0},
				{BlockCount: 2, QuotaUsedTotal: 73500, QuotaTotal: 73500},
				{BlockCount: 1, QuotaUsedTotal: 105000, QuotaTotal: 105000},
				{BlockCount: 1, QuotaUsedTotal: 31500, QuotaTotal: 31500},
				{BlockCount: 0, QuotaUsedTotal: 0, QuotaTotal: 0},
			},
			[]*ledger.AccountBlock{},
			42000, 21000, 0, 42000, 52500, nil, "pledge_10_after_hardfork",
		},
		{200, 0,
			types.Address{}, big.NewInt(10000), big.NewInt(67108863),
			[]types.QuotaInfo{
				{BlockCount: 0, QuotaUsedTotal: 0, QuotaTotal: 0},
				{BlockCount: 0, QuotaUsedTotal: 0, QuotaTotal: 0},
				{BlockCount: 0, QuotaUsedTotal: 0, QuotaTotal: 0},
				{BlockCount: 0, QuotaUsedTotal: 0, QuotaTotal: 0},
				{BlockCount: 0, QuotaUsedTotal: 0, QuotaTotal: 0},
				{BlockCount: 2, QuotaUsedTotal: 73500, QuotaTotal: 73500},
				{BlockCount: 1, QuotaUsedTotal: 105000, QuotaTotal: 105000},
				{BlockCount: 1, QuotaUsedTotal: 31500, QuotaTotal: 31500},
				{BlockCount: 0, QuotaUsedTotal: 0, QuotaTotal: 0},
			},
			[]*ledger.AccountBlock{},
			63000, 21000, 21000, 42000, 52500, nil, "pledge_and_pow_after_hardfork",
		},
		{200, 0,
			types.Address{}, big.NewInt(10000), big.NewInt(67108863),
			[]types.QuotaInfo{
				{BlockCount: 0, QuotaUsedTotal: 0, QuotaTotal: 0},
				{BlockCount: 0, QuotaUsedTotal: 0, QuotaTotal: 0},
				{BlockCount: 0, QuotaUsedTotal: 0, QuotaTotal: 0},
				{BlockCount: 0, QuotaUsedTotal: 0, QuotaTotal: 0},
				{BlockCount: 0, QuotaUsedTotal: 0, QuotaTotal: 0},
				{BlockCount: 2, QuotaUsedTotal: 73500, QuotaTotal: 73500},
				{BlockCount: 1, QuotaUsedTotal: 105000, QuotaTotal: 105000},
				{BlockCount: 1, QuotaUsedTotal: 31500, QuotaTotal: 31500},
				{BlockCount: 0, QuotaUsedTotal: 0, QuotaTotal: 0},
			},
			[]*ledger.AccountBlock{
				{Quota: 11500, QuotaUsed: 31500, Nonce: []byte{1}},
			},
			0, 0, 0, 0, 0, util.ErrCalcPoWTwice, "can_not_pow_after_hardfork",
		},
		{200, 0,
			types.Address{}, big.NewInt(10000), big.NewInt(67108863),
			[]types.QuotaInfo{
				{BlockCount: 0, QuotaUsedTotal: 0, QuotaTotal: 0},
				{BlockCount: 0, QuotaUsedTotal: 0, QuotaTotal: 0},
				{BlockCount: 0, QuotaUsedTotal: 0, QuotaTotal: 0},
				{BlockCount: 0, QuotaUsedTotal: 0, QuotaTotal: 0},
				{BlockCount: 0, QuotaUsedTotal: 0, QuotaTotal: 0},
				{BlockCount: 2, QuotaUsedTotal: 73500, QuotaTotal: 73500},
				{BlockCount: 1, QuotaUsedTotal: 105000, QuotaTotal: 105000},
				{BlockCount: 1, QuotaUsedTotal: 31500, QuotaTotal: 31500},
				{BlockCount: 0, QuotaUsedTotal: 0, QuotaTotal: 0},
			},
			[]*ledger.AccountBlock{
				{Quota: 31500, QuotaUsed: 31500},
			},
			31500, 21000, 21000, 42000, 48300, nil, "pledge_and_pow_2_after_hardfork",
		},
		{200, 0,
			types.Address{}, big.NewInt(10000), big.NewInt(67108863),
			[]types.QuotaInfo{
				{BlockCount: 0, QuotaUsedTotal: 0, QuotaTotal: 0},
				{BlockCount: 0, QuotaUsedTotal: 0, QuotaTotal: 0},
				{BlockCount: 0, QuotaUsedTotal: 0, QuotaTotal: 0},
				{BlockCount: 0, QuotaUsedTotal: 0, QuotaTotal: 0},
				{BlockCount: 0, QuotaUsedTotal: 0, QuotaTotal: 0},
				{BlockCount: 2, QuotaUsedTotal: 73500, QuotaTotal: 73500},
				{BlockCount: 1, QuotaUsedTotal: 105000, QuotaTotal: 105000},
				{BlockCount: 1, QuotaUsedTotal: 31500, QuotaTotal: 11500},
				{BlockCount: 0, QuotaUsedTotal: 0, QuotaTotal: 0},
			},
			[]*ledger.AccountBlock{
				{Quota: 31500, QuotaUsed: 31500},
			},
			41000, 21000, 21000, 51500, 48300, nil, "calc_quota_used_after_hardfork",
		},

		{200, 74 * 51 * 21000,
			types.Address{}, big.NewInt(0), big.NewInt(0),
			[]types.QuotaInfo{},
			[]*ledger.AccountBlock{},
			0, 0, 0, 0, 0, nil, "no_quota_with_congestion_after_hardfork",
		},
		{200, 74 * 51 * 21000,
			types.Address{}, big.NewInt(10131), big.NewInt(0),
			[]types.QuotaInfo{},
			[]*ledger.AccountBlock{},
			21000, 21000, 0, 21000, 0, nil, "new_pledge_with_congestion_after_hardfork",
		},
		{200, 74 * 51 * 21000,
			types.Address{}, big.NewInt(0), big.NewInt(67987247),
			[]types.QuotaInfo{},
			[]*ledger.AccountBlock{},
			21000, 0, 21000, 0, 0, nil, "new_pow_with_congestion_after_hardfork",
		},
		{200, 74 * 51 * 21000,
			types.Address{}, big.NewInt(10131), big.NewInt(0),
			[]types.QuotaInfo{
				{BlockCount: 0, QuotaUsedTotal: 0, QuotaTotal: 0},
				{BlockCount: 0, QuotaUsedTotal: 0, QuotaTotal: 0},
				{BlockCount: 0, QuotaUsedTotal: 0, QuotaTotal: 0},
				{BlockCount: 0, QuotaUsedTotal: 0, QuotaTotal: 0},
				{BlockCount: 0, QuotaUsedTotal: 0, QuotaTotal: 0},
				{BlockCount: 0, QuotaUsedTotal: 0, QuotaTotal: 0},
				{BlockCount: 0, QuotaUsedTotal: 0, QuotaTotal: 0},
				{BlockCount: 0, QuotaUsedTotal: 0, QuotaTotal: 0},
				{BlockCount: 0, QuotaUsedTotal: 0, QuotaTotal: 0},
			},
			[]*ledger.AccountBlock{},
			210000, 21000, 0, 210000, 0, nil, "pledge_1_with_congestion_after_hardfork",
		},
		{200, 74 * 51 * 21000,
			types.Address{}, big.NewInt(10131), big.NewInt(0),
			[]types.QuotaInfo{
				{BlockCount: 0, QuotaUsedTotal: 0, QuotaTotal: 0},
				{BlockCount: 0, QuotaUsedTotal: 0, QuotaTotal: 0},
				{BlockCount: 0, QuotaUsedTotal: 0, QuotaTotal: 0},
				{BlockCount: 0, QuotaUsedTotal: 0, QuotaTotal: 0},
				{BlockCount: 0, QuotaUsedTotal: 0, QuotaTotal: 0},
				{BlockCount: 0, QuotaUsedTotal: 0, QuotaTotal: 0},
				{BlockCount: 0, QuotaUsedTotal: 0, QuotaTotal: 0},
				{BlockCount: 0, QuotaUsedTotal: 0, QuotaTotal: 0},
				{BlockCount: 0, QuotaUsedTotal: 0, QuotaTotal: 0},
			},
			[]*ledger.AccountBlock{
				{Quota: 10500, QuotaUsed: 10500},
			},
			199500, 21000, 0, 210000, 10500, nil, "pledge_2_with_congestion_after_hardfork",
		},
		{200, 74 * 51 * 21000,
			types.Address{}, big.NewInt(10131), big.NewInt(0),
			[]types.QuotaInfo{
				{BlockCount: 0, QuotaUsedTotal: 0, QuotaTotal: 0},
				{BlockCount: 0, QuotaUsedTotal: 0, QuotaTotal: 0},
				{BlockCount: 0, QuotaUsedTotal: 0, QuotaTotal: 0},
				{BlockCount: 0, QuotaUsedTotal: 0, QuotaTotal: 0},
				{BlockCount: 0, QuotaUsedTotal: 0, QuotaTotal: 0},
				{BlockCount: 0, QuotaUsedTotal: 0, QuotaTotal: 0},
				{BlockCount: 0, QuotaUsedTotal: 0, QuotaTotal: 0},
				{BlockCount: 0, QuotaUsedTotal: 0, QuotaTotal: 0},
				{BlockCount: 0, QuotaUsedTotal: 0, QuotaTotal: 0},
			},
			[]*ledger.AccountBlock{
				{Quota: 10500, QuotaUsed: 10500},
				{Quota: 63000, QuotaUsed: 63000},
			},
			136500, 21000, 0, 210000, 36750, nil, "pledge_3_with_congestion_after_hardfork",
		},
		{200, 74 * 51 * 21000,
			types.Address{}, big.NewInt(10131), big.NewInt(0),
			[]types.QuotaInfo{
				{BlockCount: 0, QuotaUsedTotal: 0, QuotaTotal: 0},
				{BlockCount: 0, QuotaUsedTotal: 0, QuotaTotal: 0},
				{BlockCount: 0, QuotaUsedTotal: 0, QuotaTotal: 0},
				{BlockCount: 0, QuotaUsedTotal: 0, QuotaTotal: 0},
				{BlockCount: 0, QuotaUsedTotal: 0, QuotaTotal: 0},
				{BlockCount: 0, QuotaUsedTotal: 0, QuotaTotal: 0},
				{BlockCount: 0, QuotaUsedTotal: 0, QuotaTotal: 0},
				{BlockCount: 0, QuotaUsedTotal: 0, QuotaTotal: 0},
				{BlockCount: 2, QuotaUsedTotal: 73500, QuotaTotal: 73500},
			},
			[]*ledger.AccountBlock{},
			136500, 21000, 0, 136500, 36750, nil, "pledge_4_with_congestion_after_hardfork",
		},
		{200, 74 * 51 * 21000,
			types.Address{}, big.NewInt(10131), big.NewInt(0),
			[]types.QuotaInfo{
				{BlockCount: 0, QuotaUsedTotal: 0, QuotaTotal: 0},
				{BlockCount: 0, QuotaUsedTotal: 0, QuotaTotal: 0},
				{BlockCount: 0, QuotaUsedTotal: 0, QuotaTotal: 0},
				{BlockCount: 0, QuotaUsedTotal: 0, QuotaTotal: 0},
				{BlockCount: 0, QuotaUsedTotal: 0, QuotaTotal: 0},
				{BlockCount: 0, QuotaUsedTotal: 0, QuotaTotal: 0},
				{BlockCount: 0, QuotaUsedTotal: 0, QuotaTotal: 0},
				{BlockCount: 0, QuotaUsedTotal: 0, QuotaTotal: 0},
				{BlockCount: 2, QuotaUsedTotal: 73500, QuotaTotal: 73500},
			},
			[]*ledger.AccountBlock{
				{Quota: 105000, QuotaUsed: 105000},
			},
			31500, 21000, 0, 136500, 59500, nil, "pledge_5_with_congestion_after_hardfork",
		},
		{200, 74 * 51 * 21000,
			types.Address{}, big.NewInt(10131), big.NewInt(0),
			[]types.QuotaInfo{
				{BlockCount: 0, QuotaUsedTotal: 0, QuotaTotal: 0},
				{BlockCount: 0, QuotaUsedTotal: 0, QuotaTotal: 0},
				{BlockCount: 0, QuotaUsedTotal: 0, QuotaTotal: 0},
				{BlockCount: 0, QuotaUsedTotal: 0, QuotaTotal: 0},
				{BlockCount: 0, QuotaUsedTotal: 0, QuotaTotal: 0},
				{BlockCount: 0, QuotaUsedTotal: 0, QuotaTotal: 0},
				{BlockCount: 0, QuotaUsedTotal: 0, QuotaTotal: 0},
				{BlockCount: 2, QuotaUsedTotal: 73500, QuotaTotal: 73500},
				{BlockCount: 1, QuotaUsedTotal: 105000, QuotaTotal: 105000},
			},
			[]*ledger.AccountBlock{},
			31500, 21000, 0, 31500, 59500, nil, "pledge_6_with_congestion_after_hardfork",
		},
		{200, 74 * 51 * 21000,
			types.Address{}, big.NewInt(10131), big.NewInt(0),
			[]types.QuotaInfo{
				{BlockCount: 0, QuotaUsedTotal: 0, QuotaTotal: 0},
				{BlockCount: 0, QuotaUsedTotal: 0, QuotaTotal: 0},
				{BlockCount: 0, QuotaUsedTotal: 0, QuotaTotal: 0},
				{BlockCount: 0, QuotaUsedTotal: 0, QuotaTotal: 0},
				{BlockCount: 0, QuotaUsedTotal: 0, QuotaTotal: 0},
				{BlockCount: 0, QuotaUsedTotal: 0, QuotaTotal: 0},
				{BlockCount: 0, QuotaUsedTotal: 0, QuotaTotal: 0},
				{BlockCount: 2, QuotaUsedTotal: 73500, QuotaTotal: 73500},
				{BlockCount: 1, QuotaUsedTotal: 105000, QuotaTotal: 105000},
			},
			[]*ledger.AccountBlock{
				{Quota: 50000, QuotaUsed: 50000},
			},
			0, 21000, 0, 31500, 57125, util.ErrInvalidUnconfirmedQuota, "pledge_7_with_congestion_after_hardfork",
		},
		{200, 74 * 51 * 21000,
			types.Address{}, big.NewInt(10131), big.NewInt(0),
			[]types.QuotaInfo{
				{BlockCount: 0, QuotaUsedTotal: 0, QuotaTotal: 0},
				{BlockCount: 0, QuotaUsedTotal: 0, QuotaTotal: 0},
				{BlockCount: 0, QuotaUsedTotal: 0, QuotaTotal: 0},
				{BlockCount: 0, QuotaUsedTotal: 0, QuotaTotal: 0},
				{BlockCount: 0, QuotaUsedTotal: 0, QuotaTotal: 0},
				{BlockCount: 0, QuotaUsedTotal: 0, QuotaTotal: 0},
				{BlockCount: 0, QuotaUsedTotal: 0, QuotaTotal: 0},
				{BlockCount: 2, QuotaUsedTotal: 73500, QuotaTotal: 73500},
				{BlockCount: 1, QuotaUsedTotal: 105000, QuotaTotal: 105000},
			},
			[]*ledger.AccountBlock{
				{Quota: 31500, QuotaUsed: 31500},
			},
			0, 21000, 0, 31500, 52500, nil, "pledge_8_with_congestion_after_hardfork",
		},
		{200, 74 * 51 * 21000,
			types.Address{}, big.NewInt(10131), big.NewInt(0),
			[]types.QuotaInfo{
				{BlockCount: 0, QuotaUsedTotal: 0, QuotaTotal: 0},
				{BlockCount: 0, QuotaUsedTotal: 0, QuotaTotal: 0},
				{BlockCount: 0, QuotaUsedTotal: 0, QuotaTotal: 0},
				{BlockCount: 0, QuotaUsedTotal: 0, QuotaTotal: 0},
				{BlockCount: 0, QuotaUsedTotal: 0, QuotaTotal: 0},
				{BlockCount: 0, QuotaUsedTotal: 0, QuotaTotal: 0},
				{BlockCount: 2, QuotaUsedTotal: 73500, QuotaTotal: 73500},
				{BlockCount: 1, QuotaUsedTotal: 105000, QuotaTotal: 105000},
				{BlockCount: 1, QuotaUsedTotal: 31500, QuotaTotal: 31500},
			},
			[]*ledger.AccountBlock{},
			21000, 21000, 0, 21000, 52500, nil, "pledge_9_with_congestion_after_hardfork",
		},
		{200, 74 * 51 * 21000,
			types.Address{}, big.NewInt(10131), big.NewInt(0),
			[]types.QuotaInfo{
				{BlockCount: 0, QuotaUsedTotal: 0, QuotaTotal: 0},
				{BlockCount: 0, QuotaUsedTotal: 0, QuotaTotal: 0},
				{BlockCount: 0, QuotaUsedTotal: 0, QuotaTotal: 0},
				{BlockCount: 0, QuotaUsedTotal: 0, QuotaTotal: 0},
				{BlockCount: 0, QuotaUsedTotal: 0, QuotaTotal: 0},
				{BlockCount: 2, QuotaUsedTotal: 73500, QuotaTotal: 73500},
				{BlockCount: 1, QuotaUsedTotal: 105000, QuotaTotal: 105000},
				{BlockCount: 1, QuotaUsedTotal: 31500, QuotaTotal: 31500},
				{BlockCount: 0, QuotaUsedTotal: 0, QuotaTotal: 0},
			},
			[]*ledger.AccountBlock{},
			42000, 21000, 0, 42000, 52500, nil, "pledge_10_with_congestion_after_hardfork",
		},
		{200, 74 * 51 * 21000,
			types.Address{}, big.NewInt(10131), big.NewInt(67987247),
			[]types.QuotaInfo{
				{BlockCount: 0, QuotaUsedTotal: 0, QuotaTotal: 0},
				{BlockCount: 0, QuotaUsedTotal: 0, QuotaTotal: 0},
				{BlockCount: 0, QuotaUsedTotal: 0, QuotaTotal: 0},
				{BlockCount: 0, QuotaUsedTotal: 0, QuotaTotal: 0},
				{BlockCount: 0, QuotaUsedTotal: 0, QuotaTotal: 0},
				{BlockCount: 2, QuotaUsedTotal: 73500, QuotaTotal: 73500},
				{BlockCount: 1, QuotaUsedTotal: 105000, QuotaTotal: 105000},
				{BlockCount: 1, QuotaUsedTotal: 31500, QuotaTotal: 31500},
				{BlockCount: 0, QuotaUsedTotal: 0, QuotaTotal: 0},
			},
			[]*ledger.AccountBlock{},
			63000, 21000, 21000, 42000, 52500, nil, "pledge_and_pow_with_congestion_after_hardfork",
		},
		{200, 74 * 51 * 21000,
			types.Address{}, big.NewInt(10131), big.NewInt(67987247),
			[]types.QuotaInfo{
				{BlockCount: 0, QuotaUsedTotal: 0, QuotaTotal: 0},
				{BlockCount: 0, QuotaUsedTotal: 0, QuotaTotal: 0},
				{BlockCount: 0, QuotaUsedTotal: 0, QuotaTotal: 0},
				{BlockCount: 0, QuotaUsedTotal: 0, QuotaTotal: 0},
				{BlockCount: 0, QuotaUsedTotal: 0, QuotaTotal: 0},
				{BlockCount: 2, QuotaUsedTotal: 73500, QuotaTotal: 73500},
				{BlockCount: 1, QuotaUsedTotal: 105000, QuotaTotal: 105000},
				{BlockCount: 1, QuotaUsedTotal: 31500, QuotaTotal: 31500},
				{BlockCount: 0, QuotaUsedTotal: 0, QuotaTotal: 0},
			},
			[]*ledger.AccountBlock{
				{Quota: 11500, QuotaUsed: 31500, Nonce: []byte{1}},
			},
			0, 0, 0, 0, 0, util.ErrCalcPoWTwice, "can_not_pow_with_congestion_after_hardfork",
		},
		{200, 74 * 51 * 21000,
			types.Address{}, big.NewInt(10131), big.NewInt(67987247),
			[]types.QuotaInfo{
				{BlockCount: 0, QuotaUsedTotal: 0, QuotaTotal: 0},
				{BlockCount: 0, QuotaUsedTotal: 0, QuotaTotal: 0},
				{BlockCount: 0, QuotaUsedTotal: 0, QuotaTotal: 0},
				{BlockCount: 0, QuotaUsedTotal: 0, QuotaTotal: 0},
				{BlockCount: 0, QuotaUsedTotal: 0, QuotaTotal: 0},
				{BlockCount: 2, QuotaUsedTotal: 73500, QuotaTotal: 73500},
				{BlockCount: 1, QuotaUsedTotal: 105000, QuotaTotal: 105000},
				{BlockCount: 1, QuotaUsedTotal: 31500, QuotaTotal: 31500},
				{BlockCount: 0, QuotaUsedTotal: 0, QuotaTotal: 0},
			},
			[]*ledger.AccountBlock{
				{Quota: 31500, QuotaUsed: 31500},
			},
			31500, 21000, 21000, 42000, 48300, nil, "pledge_and_pow_2_with_congestion_after_hardfork",
		},
		{200, 74 * 51 * 21000,
			types.Address{}, big.NewInt(10131), big.NewInt(67987247),
			[]types.QuotaInfo{
				{BlockCount: 0, QuotaUsedTotal: 0, QuotaTotal: 0},
				{BlockCount: 0, QuotaUsedTotal: 0, QuotaTotal: 0},
				{BlockCount: 0, QuotaUsedTotal: 0, QuotaTotal: 0},
				{BlockCount: 0, QuotaUsedTotal: 0, QuotaTotal: 0},
				{BlockCount: 0, QuotaUsedTotal: 0, QuotaTotal: 0},
				{BlockCount: 2, QuotaUsedTotal: 73500, QuotaTotal: 73500},
				{BlockCount: 1, QuotaUsedTotal: 105000, QuotaTotal: 105000},
				{BlockCount: 1, QuotaUsedTotal: 31500, QuotaTotal: 11500},
				{BlockCount: 0, QuotaUsedTotal: 0, QuotaTotal: 0},
			},
			[]*ledger.AccountBlock{
				{Quota: 31500, QuotaUsed: 31500},
			},
			41000, 21000, 21000, 51500, 48300, nil, "calc_quota_used_with_congestion_after_hardfork",
		},
	}
	InitQuotaConfig(false, false)
	initForkPointsForQuotaTest()
	for _, testCase := range testCases {
		db := &testQuotaDb{testCase.addr, updateUnconfirmedQuotaInfo(testCase.quotaInfoList, testCase.unconfirmedList), testCase.unconfirmedList, types.QuotaInfo{QuotaUsedTotal: testCase.globalQuota}}
		quotaTotal, pledgeQuota, quotaAddition, snapshotCurrentQuota, quotaAvg, _, err := calcQuotaV3(db, testCase.addr, getPledgeAmount(testCase.pledgeAmount), testCase.difficulty, testCase.sbHeight)
		if (err == nil && testCase.err != nil) || (err != nil && testCase.err == nil) || (err != nil && testCase.err != nil && err.Error() != testCase.err.Error()) {
			t.Fatalf("%v calcQuotaV3 failed, error not match, expected %v, got %v", testCase.name, testCase.err, err)
		}
		if err == nil && (quotaTotal != testCase.quotaTotal || pledgeQuota != testCase.pledgeQuota || quotaAddition != testCase.quotaAddition || snapshotCurrentQuota != testCase.snapshotCurrentQuota || quotaAvg != testCase.quotaAvg) {
			t.Fatalf("%v calcQuotaV3 failed, quota not match, expected (%v,%v,%v,%v,%v), got (%v,%v,%v,%v,%v)", testCase.name, testCase.quotaTotal, testCase.pledgeQuota, testCase.quotaAddition, testCase.snapshotCurrentQuota, testCase.quotaAvg, quotaTotal, pledgeQuota, quotaAddition, snapshotCurrentQuota, quotaAvg)
		}
	}
}

func getPledgeAmount(amount *big.Int) *big.Int {
	return new(big.Int).Mul(amount, util.AttovPerVite)
}

func updateUnconfirmedQuotaInfo(quotaInfoList []types.QuotaInfo, unconfirmedList []*ledger.AccountBlock) []types.QuotaInfo {
	quotaInfo := types.QuotaInfo{BlockCount: 0, QuotaTotal: 0, QuotaUsedTotal: 0}
	for _, block := range unconfirmedList {
		quotaInfo.BlockCount = quotaInfo.BlockCount + 1
		quotaInfo.QuotaTotal = quotaInfo.QuotaTotal + block.Quota
		quotaInfo.QuotaUsedTotal = quotaInfo.QuotaUsedTotal + block.QuotaUsed
	}
	quotaInfoList = append(quotaInfoList, quotaInfo)
	return quotaInfoList
}

func BenchmarkCalcQuotaV3(b *testing.B) {
	InitQuotaConfig(false, false)
	addr := types.Address{}
	quotaInfoList := make([]types.QuotaInfo, 74)
	unConfirmedList := []*ledger.AccountBlock{
		{Quota: 10500, QuotaUsed: 10500},
	}
	db := &testQuotaDb{addr, updateUnconfirmedQuotaInfo(quotaInfoList, unConfirmedList), unConfirmedList, types.QuotaInfo{}}
	pledgeAmount := big.NewInt(10000)
	difficulty := big.NewInt(67108863)
	b.ResetTimer()
	for i := 0; i < b.N; i++ {
		calcQuotaV3(db, addr, pledgeAmount, difficulty, 1)
	}
}

func TestCalcQuotaForBlock(t *testing.T) {
	testCases := []struct {
		sbHeight                  uint64
		globalQuota               uint64
		addr                      types.Address
		pledgeAmount              *big.Int
		difficulty                *big.Int
		quotaInfoList             []types.QuotaInfo
		unconfirmedList           []*ledger.AccountBlock
		quotaTotal, quotaAddition uint64
		err                       error
		name                      string
	}{
		{1, 0,
			types.Address{}, big.NewInt(0), big.NewInt(0),
			[]types.QuotaInfo{}, []*ledger.AccountBlock{},
			0, 0, nil, "no_quota_before_hardfork",
		},
		{1, 0,
			types.Address{}, big.NewInt(0), big.NewInt(1),
			[]types.QuotaInfo{}, []*ledger.AccountBlock{{Nonce: []byte{1}}},
			0, 0, errors.New("calc PoW twice referring to one snapshot block"), "cannot_pow_before_hardfork",
		},
		{1, 0,
			types.Address{}, big.NewInt(10000), big.NewInt(67108863),
			[]types.QuotaInfo{
				{BlockCount: 2, QuotaTotal: 21000, QuotaUsedTotal: 21000},
			},
			[]*ledger.AccountBlock{{Quota: 21000}, {Quota: 0, Nonce: []byte{1}}},
			21000, 21000, errors.New("calc PoW twice referring to one snapshot block"), "cannot_pow2_before_hardfork",
		},
		{1, 0,
			types.Address{}, big.NewInt(10000), big.NewInt(0),
			[]types.QuotaInfo{}, []*ledger.AccountBlock{},
			21000, 0, nil, "get_quota_by_pledge1_before_hardfork",
		},
		{1, 0,
			types.Address{}, big.NewInt(20007), big.NewInt(0),
			[]types.QuotaInfo{
				{BlockCount: 1, QuotaTotal: 21000, QuotaUsedTotal: 21000},
			},
			[]*ledger.AccountBlock{{Quota: 21000}},
			42000, 0, nil, "get_quota_by_pledge2_before_hardfork",
		},
		{1, 0,
			types.Address{}, big.NewInt(30033), big.NewInt(0),
			[]types.QuotaInfo{
				{BlockCount: 2, QuotaTotal: 42001, QuotaUsedTotal: 42001},
			},
			[]*ledger.AccountBlock{{Quota: 21000}, {Quota: 21001}},
			41998, 0, nil, "get_quota_by_pledge3_before_hardfork",
		},
		{1, 0,
			types.Address{}, big.NewInt(10001), big.NewInt(0),
			[]types.QuotaInfo{},
			[]*ledger.AccountBlock{},
			21000, 0, nil, "get_quota_by_pledge4_before_hardfork",
		},
		{1, 0,
			types.Address{}, big.NewInt(0), big.NewInt(67108863),
			[]types.QuotaInfo{}, []*ledger.AccountBlock{},
			21000, 21000, nil, "get_quota_by_difficulty1_before_hardfork",
		},
		{1, 0,
			types.Address{}, big.NewInt(10000), big.NewInt(67108863),
			[]types.QuotaInfo{
				{BlockCount: 1, QuotaTotal: 21000, QuotaUsedTotal: 21000},
			},
			[]*ledger.AccountBlock{},
			42000, 21000, nil, "get_quota_by_difficulty2_before_hardfork",
		},
		{1, 0,
			types.Address{}, big.NewInt(10000), big.NewInt(67108863),
			[]types.QuotaInfo{
				{BlockCount: 1, QuotaTotal: 21000, QuotaUsedTotal: 21000},
			},
			[]*ledger.AccountBlock{{Quota: 21000}},
			21000, 21000, nil, "get_quota_by_difficulty3_before_hardfork",
		},
		{1, 0,
			types.Address{}, big.NewInt(10), big.NewInt(0),
			[]types.QuotaInfo{
				{BlockCount: 1, QuotaTotal: 21000, QuotaUsedTotal: 21000},
			},
			[]*ledger.AccountBlock{},
			0, 0, nil, "quota_total_less_than_used1_before_hardfork",
		},
		{1, 0,
			types.Address{}, big.NewInt(10000), big.NewInt(67108863),
			[]types.QuotaInfo{
				{BlockCount: 1, QuotaTotal: 40000, QuotaUsedTotal: 40000},
			}, []*ledger.AccountBlock{{Quota: 20000}},
			22000, 21000, nil, "quota_total_less_than_used2_before_hardfork",
		},
		{1, 0,
			types.Address{}, big.NewInt(1197189), big.NewInt(0),
			[]types.QuotaInfo{
				{BlockCount: 1, QuotaTotal: 21000, QuotaUsedTotal: 21000},
			}, []*ledger.AccountBlock{},
			1000000, 0, nil, "block_quota_limit_reached1_before_hardfork",
		},
		{1, 0,
			types.Address{}, big.NewInt(1197189), big.NewInt(67108863),
			[]types.QuotaInfo{
				{BlockCount: 1, QuotaTotal: 21000, QuotaUsedTotal: 21000},
			},
			[]*ledger.AccountBlock{},
			1000000, 21000, nil, "block_quota_limit_reached2_before_hardfork",
		},
		{1, 0,
			types.Address{}, big.NewInt(1197189), big.NewInt(67108863),
			[]types.QuotaInfo{}, []*ledger.AccountBlock{},
			1000000, 21000, nil, "block_quota_limit_reached3_before_hardfork",
		},

		{200, 0,
			types.Address{}, big.NewInt(0), big.NewInt(0),
			[]types.QuotaInfo{}, []*ledger.AccountBlock{},
			0, 0, nil, "no_quota_after_hardfork",
		},
		{200, 0,
			types.Address{}, big.NewInt(0), big.NewInt(1),
			[]types.QuotaInfo{}, []*ledger.AccountBlock{{Nonce: []byte{1}}},
			0, 0, errors.New("calc PoW twice referring to one snapshot block"), "cannot_pow_after_hardfork",
		},
		{200, 0,
			types.Address{}, big.NewInt(10000), big.NewInt(67108863),
			[]types.QuotaInfo{
				{BlockCount: 2, QuotaTotal: 21000, QuotaUsedTotal: 21000},
			},
			[]*ledger.AccountBlock{{Quota: 21000}, {Quota: 0, Nonce: []byte{1}}},
			21000, 21000, errors.New("calc PoW twice referring to one snapshot block"), "cannot_pow2_after_hardfork",
		},
		{200, 0,
			types.Address{}, big.NewInt(10000), big.NewInt(0),
			[]types.QuotaInfo{}, []*ledger.AccountBlock{},
			21000, 0, nil, "get_quota_by_pledge1_after_hardfork",
		},
		{200, 0,
			types.Address{}, big.NewInt(20007), big.NewInt(0),
			[]types.QuotaInfo{
				{BlockCount: 1, QuotaTotal: 21000, QuotaUsedTotal: 21000},
			},
			[]*ledger.AccountBlock{{Quota: 21000}},
			42000, 0, nil, "get_quota_by_pledge2_after_hardfork",
		},
		{200, 0,
			types.Address{}, big.NewInt(30033), big.NewInt(0),
			[]types.QuotaInfo{
				{BlockCount: 2, QuotaTotal: 42001, QuotaUsedTotal: 42001},
			},
			[]*ledger.AccountBlock{{Quota: 21000}, {Quota: 21001}},
			41998, 0, nil, "get_quota_by_pledge3_after_hardfork",
		},
		{200, 0,
			types.Address{}, big.NewInt(10001), big.NewInt(0),
			[]types.QuotaInfo{},
			[]*ledger.AccountBlock{},
			21000, 0, nil, "get_quota_by_pledge4_after_hardfork",
		},
		{200, 0,
			types.Address{}, big.NewInt(0), big.NewInt(67108863),
			[]types.QuotaInfo{}, []*ledger.AccountBlock{},
			21000, 21000, nil, "get_quota_by_difficulty1_after_hardfork",
		},
		{200, 0,
			types.Address{}, big.NewInt(10000), big.NewInt(67108863),
			[]types.QuotaInfo{
				{BlockCount: 1, QuotaTotal: 21000, QuotaUsedTotal: 21000},
			},
			[]*ledger.AccountBlock{},
			42000, 21000, nil, "get_quota_by_difficulty2_after_hardfork",
		},
		{200, 0,
			types.Address{}, big.NewInt(10000), big.NewInt(67108863),
			[]types.QuotaInfo{
				{BlockCount: 1, QuotaTotal: 21000, QuotaUsedTotal: 21000},
			},
			[]*ledger.AccountBlock{{Quota: 21000}},
			21000, 21000, nil, "get_quota_by_difficulty3_after_hardfork",
		},
		{200, 0,
			types.Address{}, big.NewInt(10), big.NewInt(0),
			[]types.QuotaInfo{
				{BlockCount: 1, QuotaTotal: 21000, QuotaUsedTotal: 21000},
			},
			[]*ledger.AccountBlock{},
			0, 0, nil, "quota_total_less_than_used1_after_hardfork",
		},
		{200, 0,
			types.Address{}, big.NewInt(10000), big.NewInt(67108863),
			[]types.QuotaInfo{
				{BlockCount: 1, QuotaTotal: 40000, QuotaUsedTotal: 40000},
			}, []*ledger.AccountBlock{{Quota: 20000}},
			22000, 21000, nil, "quota_total_less_than_used2_after_hardfork",
		},
		{200, 0,
			types.Address{}, big.NewInt(1197189), big.NewInt(0),
			[]types.QuotaInfo{
				{BlockCount: 1, QuotaTotal: 21000, QuotaUsedTotal: 21000},
			}, []*ledger.AccountBlock{},
			1000000, 0, nil, "block_quota_limit_reached1_after_hardfork",
		},
		{200, 0,
			types.Address{}, big.NewInt(1197189), big.NewInt(67108863),
			[]types.QuotaInfo{
				{BlockCount: 1, QuotaTotal: 21000, QuotaUsedTotal: 21000},
			},
			[]*ledger.AccountBlock{},
			1000000, 21000, nil, "block_quota_limit_reached2_after_hardfork",
		},
		{200, 0,
			types.Address{}, big.NewInt(1197189), big.NewInt(67108863),
			[]types.QuotaInfo{}, []*ledger.AccountBlock{},
			1000000, 21000, nil, "block_quota_limit_reached3_after_hardfork",
		},

		{200, 74 * 51 * 21000,
			types.Address{}, big.NewInt(0), big.NewInt(0),
			[]types.QuotaInfo{}, []*ledger.AccountBlock{},
			0, 0, nil, "no_quota_with_congestion_after_hardfork",
		},
		{200, 74 * 51 * 21000,
			types.Address{}, big.NewInt(0), big.NewInt(1),
			[]types.QuotaInfo{}, []*ledger.AccountBlock{{Nonce: []byte{1}}},
			0, 0, errors.New("calc PoW twice referring to one snapshot block"), "cannot_pow_with_congestion_after_hardfork",
		},
		{200, 74 * 51 * 21000,
			types.Address{}, big.NewInt(10131), big.NewInt(67987247),
			[]types.QuotaInfo{
				{BlockCount: 2, QuotaTotal: 21000, QuotaUsedTotal: 21000},
			},
			[]*ledger.AccountBlock{{Quota: 21000}, {Quota: 0, Nonce: []byte{1}}},
			21000, 21000, errors.New("calc PoW twice referring to one snapshot block"), "cannot_pow2_with_congestion_after_hardfork",
		},
		{200, 74 * 51 * 21000,
			types.Address{}, big.NewInt(10131), big.NewInt(0),
			[]types.QuotaInfo{}, []*ledger.AccountBlock{},
			21000, 0, nil, "get_quota_by_pledge1_with_congestion_after_hardfork",
		},
		{200, 74 * 51 * 21000,
			types.Address{}, big.NewInt(20269), big.NewInt(0),
			[]types.QuotaInfo{
				{BlockCount: 1, QuotaTotal: 21000, QuotaUsedTotal: 21000},
			},
			[]*ledger.AccountBlock{{Quota: 21000}},
			42000, 0, nil, "get_quota_by_pledge2_with_congestion_after_hardfork",
		},
		{200, 74 * 51 * 21000,
			types.Address{}, big.NewInt(30427), big.NewInt(0),
			[]types.QuotaInfo{
				{BlockCount: 2, QuotaTotal: 42001, QuotaUsedTotal: 42001},
			},
			[]*ledger.AccountBlock{{Quota: 21000}, {Quota: 21001}},
			41998, 0, nil, "get_quota_by_pledge3_with_congestion_after_hardfork",
		},
		{200, 74 * 51 * 21000,
			types.Address{}, big.NewInt(10132), big.NewInt(0),
			[]types.QuotaInfo{},
			[]*ledger.AccountBlock{},
			21000, 0, nil, "get_quota_by_pledge4_with_congestion_after_hardfork",
		},
		{200, 74 * 51 * 21000,
			types.Address{}, big.NewInt(0), big.NewInt(67987247),
			[]types.QuotaInfo{}, []*ledger.AccountBlock{},
			21000, 21000, nil, "get_quota_by_difficulty1_with_congestion_after_hardfork",
		},
		{200, 74 * 51 * 21000,
			types.Address{}, big.NewInt(10131), big.NewInt(67987247),
			[]types.QuotaInfo{
				{BlockCount: 1, QuotaTotal: 21000, QuotaUsedTotal: 21000},
			},
			[]*ledger.AccountBlock{},
			42000, 21000, nil, "get_quota_by_difficulty2_with_congestion_after_hardfork",
		},
		{200, 74 * 51 * 21000,
			types.Address{}, big.NewInt(10131), big.NewInt(67987247),
			[]types.QuotaInfo{
				{BlockCount: 1, QuotaTotal: 21000, QuotaUsedTotal: 21000},
			},
			[]*ledger.AccountBlock{{Quota: 21000}},
			21000, 21000, nil, "get_quota_by_difficulty3_with_congestion_after_hardfork",
		},
		{200, 74 * 51 * 21000,
			types.Address{}, big.NewInt(11), big.NewInt(0),
			[]types.QuotaInfo{
				{BlockCount: 1, QuotaTotal: 21000, QuotaUsedTotal: 21000},
			},
			[]*ledger.AccountBlock{},
			0, 0, nil, "quota_total_less_than_used1_with_congestion_after_hardfork",
		},
		{200, 74 * 51 * 21000,
			types.Address{}, big.NewInt(10131), big.NewInt(67987247),
			[]types.QuotaInfo{
				{BlockCount: 1, QuotaTotal: 40000, QuotaUsedTotal: 40000},
			}, []*ledger.AccountBlock{{Quota: 20000}},
			22000, 21000, nil, "quota_total_less_than_used2_with_congestion_after_hardfork",
		},
		{200, 74 * 51 * 21000,
			types.Address{}, big.NewInt(1212859), big.NewInt(0),
			[]types.QuotaInfo{
				{BlockCount: 1, QuotaTotal: 21000, QuotaUsedTotal: 21000},
			}, []*ledger.AccountBlock{},
			1000000, 0, nil, "block_quota_limit_reached1_with_congestion_after_hardfork",
		},
		{200, 74 * 51 * 21000,
			types.Address{}, big.NewInt(1212859), big.NewInt(67987247),
			[]types.QuotaInfo{
				{BlockCount: 1, QuotaTotal: 21000, QuotaUsedTotal: 21000},
			},
			[]*ledger.AccountBlock{},
			1000000, 21000, nil, "block_quota_limit_reached2_with_congestion_after_hardfork",
		},
		{200, 74 * 51 * 21000,
			types.Address{}, big.NewInt(1212859), big.NewInt(67987247),
			[]types.QuotaInfo{}, []*ledger.AccountBlock{},
			1000000, 21000, nil, "block_quota_limit_reached3_with_congestion_after_hardfork",
		},
	}
	InitQuotaConfig(false, false)
	initForkPointsForQuotaTest()
	for _, testCase := range testCases {
		db := &testQuotaDb{testCase.addr, updateUnconfirmedQuotaInfo(testCase.quotaInfoList, testCase.unconfirmedList), testCase.unconfirmedList, types.QuotaInfo{QuotaUsedTotal: testCase.globalQuota}}
		quotaTotal, quotaAddition, err := CalcQuotaForBlock(db, testCase.addr, getPledgeAmount(testCase.pledgeAmount), testCase.difficulty, testCase.sbHeight)
		if (err == nil && testCase.err != nil) || (err != nil && testCase.err == nil) || (err != nil && testCase.err != nil && err.Error() != testCase.err.Error()) {
			t.Fatalf("%v TestCalcQuotaForBlock failed, error not match, expected %v, got %v", testCase.name, testCase.err, err)
		}
		if err == nil && (quotaTotal != testCase.quotaTotal || quotaAddition != testCase.quotaAddition) {
			t.Fatalf("%v TestCalcQuotaForBlock failed, quota not match, expected (%v,%v), got (%v,%v)", testCase.name, testCase.quotaTotal, testCase.quotaAddition, quotaTotal, quotaAddition)
		}
	}
}

func TestCalcPledgeAmountByUtps(t *testing.T) {
	InitQuotaConfig(false, false)
	testCases := []struct {
		utps           float64
		expectedResult *big.Int
		err            error
	}{
		{
			-1,
			nil,
			util.ErrInvalidMethodParam,
		},
		{
			0,
			big.NewInt(0),
			nil,
		},
		{
			0.013,
			new(big.Int).Mul(big.NewInt(134), big.NewInt(1e18)),
			nil,
		},
		{
			0.026,
			new(big.Int).Mul(big.NewInt(267), big.NewInt(1e18)),
			nil,
		},
		{
			1.0,
			new(big.Int).Mul(big.NewInt(1e4), big.NewInt(1e18)),
			nil,
		},
		{
			48,
			nil,
			util.ErrInvalidMethodParam,
		},
	}
	for _, utps := range testCases {
		result, error := CalcPledgeAmountByUtps(utps.utps)
		if (error == nil && utps.err != nil) || (error != nil && utps.err == nil) ||
			(error != nil && utps.err != nil && error.Error() != utps.err.Error()) {
			t.Fatalf("param: %v, error expected %v, but got %v", utps.utps, utps.err, error)
		}
		if error == nil && utps.err == nil && result.Cmp(utps.expectedResult) != 0 {
			t.Fatalf("param: %v, result expected %v, but got %v", utps.utps, utps.expectedResult, result)
		}
	}
}

var (
	testTokenId     = types.TokenTypeId{'V', 'I', 'T', 'E', ' ', 'T', 'O', 'K', 'E', 'N'}
	testAddr, _     = types.HexToAddress("vite_ab24ef68b84e642c0ddca06beec81c9acb1977bbd7da27a87a")
	testUint8       = uint8(1)
	testUint16      = uint16(1)
	testUint32      = uint32(1)
	testUint64      = uint64(1)
	testUint256     = big.NewInt(1)
	testInt32       = int32(1)
	testInt64       = int64(1)
	testBool        = true
	testTokenSymbol = "ABCDEFGHIJ"
	testPrice       = "1.1111111111111111111"
	testOrderId, _  = hex.DecodeString("01010101010101010101010101010101010101010101")
	numeratorList   = makeNumeratorList()
)

func makeNumeratorList() []uint64 {
	numeratorList := make([]uint64, 0)
	for i := uint64(1); i <= 75*20; i++ {
		if i <= 75 || i%75 == 0 {
			numeratorList = append(numeratorList, i)
		}
	}
	return numeratorList
}

func TestCalcDexQuota(t *testing.T) {
	InitQuotaConfig(false, false)
	gasTable := util.GasTableByHeight(1)
	dataLenMap := make(map[string]int)
	methodNameDexFundUserDepositData, _ := abi.ABIDexFund.PackMethod(abi.MethodNameDexFundUserDeposit)
	dataLenMap[abi.MethodNameDexFundUserDeposit] = len(methodNameDexFundUserDepositData)
	methodNameDexFundUserWithdrawData, _ := abi.ABIDexFund.PackMethod(abi.MethodNameDexFundUserWithdraw, testTokenId, testUint256)
	dataLenMap[abi.MethodNameDexFundUserWithdraw] = len(methodNameDexFundUserWithdrawData)
	methodNameDexFundNewOrderData, _ := abi.ABIDexFund.PackMethod(abi.MethodNameDexFundNewOrder, testTokenId, testTokenId, testBool, testUint8, testPrice, testUint256)
	dataLenMap[abi.MethodNameDexFundNewOrder] = len(methodNameDexFundNewOrderData)
	methodNameDexFundPeriodJobData, _ := abi.ABIDexFund.PackMethod(abi.MethodNameDexFundPeriodJob, testUint64, testUint8)
	dataLenMap[abi.MethodNameDexFundPeriodJob] = len(methodNameDexFundPeriodJobData)
	methodNameDexFundNewMarketData, _ := abi.ABIDexFund.PackMethod(abi.MethodNameDexFundNewMarket, testTokenId, testTokenId)
	dataLenMap[abi.MethodNameDexFundNewMarket] = len(methodNameDexFundNewMarketData)
	methodNameDexFundPledgeForVxData, _ := abi.ABIDexFund.PackMethod(abi.MethodNameDexFundPledgeForVx, testUint8, testUint256)
	dataLenMap[abi.MethodNameDexFundPledgeForVx] = len(methodNameDexFundPledgeForVxData)
	methodNameDexFundPledgeForVipData, _ := abi.ABIDexFund.PackMethod(abi.MethodNameDexFundPledgeForVip, testUint8)
	dataLenMap[abi.MethodNameDexFundPledgeForVip] = len(methodNameDexFundPledgeForVipData)
	methodNameDexFundOwnerConfigData, _ := abi.ABIDexFund.PackMethod(abi.MethodNameDexFundOwnerConfig, testUint8, testAddr, testAddr, testAddr, testBool, testAddr, testAddr)
	dataLenMap[abi.MethodNameDexFundOwnerConfig] = len(methodNameDexFundOwnerConfigData)
	methodNameDexFundOwnerConfigTradeData, _ := abi.ABIDexFund.PackMethod(abi.MethodNameDexFundOwnerConfigTrade, testUint8, testTokenId, testTokenId, testBool, testTokenId, testUint8, testUint8, testUint256, testUint8, testUint256)
	dataLenMap[abi.MethodNameDexFundOwnerConfigTrade] = len(methodNameDexFundOwnerConfigTradeData)
	methodNameDexFundMarketOwnerConfigData, _ := abi.ABIDexFund.PackMethod(abi.MethodNameDexFundMarketOwnerConfig, testUint8, testTokenId, testTokenId, testAddr, testInt32, testInt32, testBool)
	dataLenMap[abi.MethodNameDexFundMarketOwnerConfig] = len(methodNameDexFundMarketOwnerConfigData)
	methodNameDexFundTransferTokenOwnerData, _ := abi.ABIDexFund.PackMethod(abi.MethodNameDexFundTransferTokenOwner, testTokenId, testAddr)
	dataLenMap[abi.MethodNameDexFundTransferTokenOwner] = len(methodNameDexFundTransferTokenOwnerData)
	methodNameDexFundNotifyTimeData, _ := abi.ABIDexFund.PackMethod(abi.MethodNameDexFundNotifyTime, testInt64)
	dataLenMap[abi.MethodNameDexFundNotifyTime] = len(methodNameDexFundNotifyTimeData)
	methodNameDexFundNewInviterData, _ := abi.ABIDexFund.PackMethod(abi.MethodNameDexFundNewInviter)
	dataLenMap[abi.MethodNameDexFundNewInviter] = len(methodNameDexFundNewInviterData)
	methodNameDexFundBindInviteCodeData, _ := abi.ABIDexFund.PackMethod(abi.MethodNameDexFundBindInviteCode, testUint32)
	dataLenMap[abi.MethodNameDexFundBindInviteCode] = len(methodNameDexFundBindInviteCodeData)
	methodNameDexTradeCancelOrderData, _ := abi.ABIDexTrade.PackMethod(abi.MethodNameDexTradeCancelOrder, testOrderId)
	dataLenMap[abi.MethodNameDexTradeCancelOrder] = len(methodNameDexTradeCancelOrderData)
	fmt.Println("quota for dex tx")
	for name, length := range dataLenMap {
		f := float64(gasTable.TxGas+uint64(length)*gasTable.TxDataGas) / float64(gasTable.TxGas) / float64(75)
		minPledgeAmount, _ := CalcPledgeAmountByUtps(f)
		fmt.Printf("%v\t%v\t%v\n", name, gasTable.TxGas+uint64(length)*gasTable.TxDataGas, minPledgeAmount.Div(minPledgeAmount, big.NewInt(1e18)))
	}
	fmt.Println("pledge amount for dex tx")
	for name, length := range dataLenMap {
		for _, numerator := range numeratorList {
			f := float64(numerator*(gasTable.TxGas+uint64(length)*gasTable.TxDataGas)) / float64(gasTable.TxGas) / float64(75)
			pledgeAmount, _ := CalcPledgeAmountByUtps(f)
			if numerator < 75 {
				fmt.Printf("%v\t%v\t%v\n", name, strconv.Itoa(int(numerator))+"("+strconv.Itoa(int(numerator))+"/75 tps)", pledgeAmount.Div(pledgeAmount, big.NewInt(1e18)))
			} else {
				fmt.Printf("%v\t%v\t%v\n", name, strconv.Itoa(int(numerator))+"("+strconv.Itoa(int(numerator/75))+" tps)", pledgeAmount.Div(pledgeAmount, big.NewInt(1e18)))
			}
		}
	}
}<|MERGE_RESOLUTION|>--- conflicted
+++ resolved
@@ -19,11 +19,8 @@
 	fork.SetForkPoints(&config.ForkPoints{
 		SeedFork: &config.ForkPoint{Height: 100, Version: 1},
 		DexFork:  &config.ForkPoint{Height: 200, Version: 1},
-<<<<<<< HEAD
-		NewFork:  &config.ForkPoint{Height: 200, Version: 1}})
-=======
-		StemFork: &config.ForkPoint{Height: 200, Version: 1}})
->>>>>>> f7726675
+		StemFork: &config.ForkPoint{Height: 250, Version: 1},
+		NewFork:  &config.ForkPoint{Height: 300, Version: 1}})
 }
 
 type testQuotaDb struct {
