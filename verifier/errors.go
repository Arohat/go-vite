package verifier

import "errors"

// Errors that the external module needs to be aware of.
var (
	// can retry
	ErrVerifyVmGeneratorFailed           = errors.New("generator in verifier run failed")
<<<<<<< HEAD
	ErrVerifyAccountTypeNotSure          = errors.New("the account address does not exist on the chain") //general account's sendBlock.Height must be larger than 1
=======
	ErrVerifyAccountNotInvalid           = errors.New("general account's sendBlock.Height must be larger than 1")
>>>>>>> 5dc6f7a4
	ErrVerifyContractMetaNotExists       = errors.New("contract meta not exists")
	ErrVerifyConfirmedTimesNotEnough     = errors.New("verify referred send's confirmedTimes not enough")
	ErrVerifySeedConfirmedTimesNotEnough = errors.New("verify referred send's seed confirmedTimes not enough")

	ErrVerifyHashFailed           = errors.New("verify hash failed")
	ErrVerifySignatureFailed      = errors.New("verify signature failed")
	ErrVerifyNonceFailed          = errors.New("check pow nonce failed")
	ErrVerifyPrevBlockFailed      = errors.New("verify prevBlock failed, incorrect use of prevHash or fork happened")
	ErrVerifyRPCBlockPendingState = errors.New("verify referred block failed, pending for them")

	// check data, can't retry
	ErrVerifyDependentSendBlockNotExists   = errors.New("receive's dependent send block is not exists on chain")
	ErrVerifyPowNotEligible                = errors.New("verify that it's not eligible to do pow")
	ErrVerifyProducerIllegal               = errors.New("verify that the producer is illegal")
	ErrVerifyBlockFieldData                = errors.New("verify that block field data is illegal")
	ErrVerifyContractReceiveSequenceFailed = errors.New("verify that contract's receive sequence is illegal")
	ErrVerifySendIsAlreadyReceived         = errors.New("block is already received successfully")
	ErrVerifyVmResultInconsistent          = errors.New("inconsistent execution results in vm")
)

type VerifierError struct {
	err    string
	detail *string
}

func (e VerifierError) Error() string {
	return e.err
}

func (e VerifierError) Detail() string {
	if e.detail == nil {
		return ""
	}
	return *e.detail
}

func newError(err string) *VerifierError {
	return &VerifierError{err: err}
}

func newDetailError(err, detail string) *VerifierError {
	return &VerifierError{err: err, detail: &detail}
}<|MERGE_RESOLUTION|>--- conflicted
+++ resolved
@@ -6,11 +6,7 @@
 var (
 	// can retry
 	ErrVerifyVmGeneratorFailed           = errors.New("generator in verifier run failed")
-<<<<<<< HEAD
-	ErrVerifyAccountTypeNotSure          = errors.New("the account address does not exist on the chain") //general account's sendBlock.Height must be larger than 1
-=======
 	ErrVerifyAccountNotInvalid           = errors.New("general account's sendBlock.Height must be larger than 1")
->>>>>>> 5dc6f7a4
 	ErrVerifyContractMetaNotExists       = errors.New("contract meta not exists")
 	ErrVerifyConfirmedTimesNotEnough     = errors.New("verify referred send's confirmedTimes not enough")
 	ErrVerifySeedConfirmedTimesNotEnough = errors.New("verify referred send's seed confirmedTimes not enough")
