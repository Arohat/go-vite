--- conflicted
+++ resolved
@@ -111,15 +111,10 @@
 	}
 	if len(genResult.BlockGenList) == 0 {
 		if genResult.Err != nil {
-<<<<<<< HEAD
+			verifier.log.Error(genResult.Err.Error())
 			return nil, genResult.Err
 		}
-		return nil, errors.New("genResult is empty")
-=======
-			verifier.log.Error(genResult.Err.Error())
-		}
 		return nil, errors.New("genResult.BlockGenList is empty")
->>>>>>> b0720105
 	}
 	if err := verifier.verifyVMResult(block, genResult.BlockGenList[0].AccountBlock); err != nil {
 		return nil, err
