--- conflicted
+++ resolved
@@ -121,13 +121,10 @@
 		}
 		if meta == nil {
 			return ErrVerifyContractMetaNotExists
-<<<<<<< HEAD
-=======
 		}
 	} else {
 		if block.IsSendBlock() && block.Height <= 1 {
 			return ErrVerifyAccountNotInvalid
->>>>>>> 5dc6f7a4
 		}
 	}
 	return nil
