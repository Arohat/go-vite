package model

import (
	"github.com/pkg/errors"
	"github.com/syndtr/goleveldb/leveldb"
	"github.com/vitelabs/go-vite/chain"
	"github.com/vitelabs/go-vite/common/types"
	"github.com/vitelabs/go-vite/ledger"
	"github.com/vitelabs/go-vite/log15"
)

type UAccess struct {
	Chain chain.Chain
	store *OnroadSet
	log   log15.Logger
}

func NewUAccess() *UAccess {
	uAccess := &UAccess{
		log: log15.New("w", "uAccess"),
	}
	return uAccess
}

func (access *UAccess) Init(chain chain.Chain) {
	access.Chain = chain
	access.store = NewOnroadSet(chain)
}

func (access *UAccess) GetContractAddrListByGid(gid *types.Gid) ([]types.Address, error) {
	addrList, err := access.store.GetContractAddrList(gid)
	if err != nil {
		access.log.Error("GetContractAddrListByGid", "error", err)
		return nil, err
	}
	if *gid == types.DELEGATE_GID {
		addrList = append(addrList, types.BuiltinContractAddrList...)
	}
	return addrList, nil
}

func (access *UAccess) WriteContractAddrToGid(batch *leveldb.Batch, gid types.Gid, address types.Address) error {
	var addrList []types.Address
	var err error

<<<<<<< HEAD
	if gid == types.DELEGATE_GID && types.IsBuiltinContractAddrInUse(address) {
=======
	if gid == types.DELEGATE_GID && types.IsBuiltinContractAddr(address) {
>>>>>>> b435aa1e
		return nil
	}

	addrList, err = access.store.GetContractAddrList(&gid)
	if err != nil {
		access.log.Error("WriteContractAddrToGid", "error", err)
		return err
	} else {
		for _, v := range addrList {
			if v == address {
				return nil
			}
		}
		addrList = append(addrList, address)
		return access.store.WriteGidAddrList(batch, &gid, addrList)
	}
}

func (access *UAccess) DeleteContractAddrFromGid(batch *leveldb.Batch, gid types.Gid, address types.Address) error {
	var addrList []types.Address
	var err error

	addrList, err = access.store.GetContractAddrList(&gid)
	if addrList == nil || err != nil {
		access.log.Error("DeleteContractAddrFromGid", "error", err)
		return err
	} else {
		for k, v := range addrList {
			if v == address {
				if k >= len(addrList)-1 {
					addrList = addrList[0:k]
				} else {
					addrList = append(addrList[0:k], addrList[k+1:]...)
				}
				break
			}
		}
		return access.store.WriteGidAddrList(batch, &gid, addrList)
	}
}

func (access *UAccess) writeOnroadMeta(batch *leveldb.Batch, block *ledger.AccountBlock) error {
	if block.IsSendBlock() {
		// call from the common WriteOnroad func to add new onRoadTx, sendBlock
		return access.store.WriteMeta(batch, &block.ToAddress, &block.Hash)
	} else {
		// call from the RevertOnroad(revert) func, receiveBlock
		addr := &block.AccountAddress
		hash := &block.FromBlockHash

		recvErrList, recvErr := access.Chain.GetReceiveBlockHeights(hash)
		if recvErr != nil {
			return errors.New("GetReceiveErrCount error" + recvErr.Error())
		}
		if block.BlockType == ledger.BlockTypeReceiveError && len(recvErrList) <= 0 {
			return errors.New("conflict, revert receiveError but recvErrCount is 0")
		}

		if block.BlockType == ledger.BlockTypeReceive {
			if access.Chain.IsSuccessReceived(addr, hash) {
				access.log.Info("the corresponding sendBlock has already been delete")
				return access.store.WriteMeta(batch, addr, hash)
			}
			return errors.New("conflict, revert receiveBlock but referred send still in onroad")
		}
		return nil
	}
}

func (access *UAccess) deleteOnroadMeta(batch *leveldb.Batch, block *ledger.AccountBlock) error {
	if block.IsReceiveBlock() {
		// call from the WriteOnroad func to handle the onRoadTx's receiveBlock
		addr := &block.AccountAddress
		hash := &block.FromBlockHash

		if access.Chain.IsSuccessReceived(&block.AccountAddress, &block.FromBlockHash) {
			access.log.Info("the corresponding sendBlock has already been delete")
			return nil
		}
		if block.BlockType == ledger.BlockTypeReceive {
			return access.store.DeleteMeta(batch, addr, hash)
		}
		return nil
	} else {
		// call from the  RevertOnroad(revert) func to handle sendBlock
		return access.store.DeleteMeta(batch, &block.ToAddress, &block.Hash)
	}
}

func (access *UAccess) GetOnroadHashs(index, num, count uint64, addr *types.Address) ([]*types.Hash, error) {
	totalCount := (index + num) * count
	maxCount, err := access.store.GetCountByAddress(addr)
	if err != nil && err != leveldb.ErrNotFound {
		access.log.Error("GetOnroadHashs", "error", err)
		return nil, err
	}
	if totalCount > maxCount {
		totalCount = maxCount
	}

	hashList, err := access.store.GetHashsByCount(totalCount, addr)
	if err != nil {
		access.log.Error("GetHashsByCount", "error", err)
		return nil, err
	}

	return hashList, nil
}

func (access *UAccess) GetOnroadBlocks(index, num, count uint64, addr *types.Address) (blockList []*ledger.AccountBlock, err error) {
	hashList, err := access.GetOnroadHashs(index, num, count, addr)
	if err != nil {
		return nil, err
	}
	for _, v := range hashList {
		block, err := access.Chain.GetAccountBlockByHash(v)
		if err != nil || block == nil {
			access.log.Error("ContractWorker.GetBlockByHash", "error", err)
			continue
		}
		blockList = append(blockList, block)
	}
	return blockList, nil
}

func (access *UAccess) GetCommonAccInfo(addr *types.Address) (info *OnroadAccountInfo, err error) {
	infoMap, number, err := access.GetCommonAccTokenInfoMap(addr)
	if err != nil {
		return nil, err
	}
	info = &OnroadAccountInfo{
		AccountAddress:      addr,
		TotalNumber:         number,
		TokenBalanceInfoMap: infoMap,
	}

	return info, nil
}

func (access *UAccess) GetAllOnroadBlocks(addr types.Address) (blockList []*ledger.AccountBlock, err error) {
	hashList, err := access.store.GetHashList(&addr)
	if err != nil {
		return nil, err
	}
	result := make([]*ledger.AccountBlock, len(hashList))

	count := 0
	for i, v := range hashList {
		block, err := access.Chain.GetAccountBlockByHash(v)
		if err != nil || block == nil {
			access.log.Error("ContractWorker.GetBlockByHash", "error", err)
			continue
		}
		result[i] = block
		count++
	}

	return result[0:count], nil
}

func (access *UAccess) GetCommonAccTokenInfoMap(addr *types.Address) (map[types.TokenTypeId]*TokenBalanceInfo, uint64, error) {
	infoMap := make(map[types.TokenTypeId]*TokenBalanceInfo)
	hashList, err := access.store.GetHashList(addr)
	if err != nil {
		access.log.Error("GetCommonAccTokenInfoMap.GetHashList", "error", err)
		return nil, 0, err
	}
	for _, v := range hashList {
		block, err := access.Chain.GetAccountBlockByHash(v)
		if err != nil || block == nil {
			access.log.Error("ContractWorker.GetBlockByHash", "error", err)
			continue
		}
		ti, ok := infoMap[block.TokenId]
		if !ok {
			var tinfo TokenBalanceInfo
			tinfo.TotalAmount = *block.Amount
			infoMap[block.TokenId] = &tinfo
		} else {
			ti.TotalAmount.Add(&ti.TotalAmount, block.Amount)
		}
		infoMap[block.TokenId].Number += 1

	}
	return infoMap, uint64(len(hashList)), nil
}<|MERGE_RESOLUTION|>--- conflicted
+++ resolved
@@ -43,11 +43,7 @@
 	var addrList []types.Address
 	var err error
 
-<<<<<<< HEAD
 	if gid == types.DELEGATE_GID && types.IsBuiltinContractAddrInUse(address) {
-=======
-	if gid == types.DELEGATE_GID && types.IsBuiltinContractAddr(address) {
->>>>>>> b435aa1e
 		return nil
 	}
 
