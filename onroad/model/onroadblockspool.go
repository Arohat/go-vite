package model

import (
	"container/list"
<<<<<<< HEAD
	"github.com/vitelabs/go-vite/vm/util"
=======
	"fmt"
>>>>>>> 508c6cc9
	"sync"
	"time"

	"github.com/syndtr/goleveldb/leveldb"
	"github.com/vitelabs/go-vite/common/types"
	"github.com/vitelabs/go-vite/ledger"
	"github.com/vitelabs/go-vite/log15"
	"github.com/vitelabs/go-vite/vm_context"
)

var (
	fullCacheExpireTime   = 2 * time.Minute
	simpleCacheExpireTime = 20 * time.Minute
)

// obtaining the account info from cache or db and manage the cache lifecycle
type OnroadBlocksPool struct {
	dbAccess *UAccess

	fullCache          *sync.Map // map[types.Address]*onroadBlocksCache
	fullCacheDeadTimer *sync.Map // map[types.Address]*time.Timer

	simpleCache          *sync.Map // map[types.Address]*OnroadAccountInfo
	simpleCacheDeadTimer *sync.Map //map[types.Address]*time.Timer

	contractCache *sync.Map //map[types.Address]*ContractCallerList

	newCommonTxListener   map[types.Address]func()
	commonTxListenerMutex sync.RWMutex

	newContractListener   map[types.Gid]func(address types.Address)
	contractListenerMutex sync.RWMutex

	log log15.Logger
}

func NewOnroadBlocksPool(dbAccess *UAccess) *OnroadBlocksPool {
	return &OnroadBlocksPool{
		dbAccess:             dbAccess,
		fullCache:            &sync.Map{},
		fullCacheDeadTimer:   &sync.Map{},
		simpleCache:          &sync.Map{},
		simpleCacheDeadTimer: &sync.Map{},
		contractCache:        &sync.Map{},
		newCommonTxListener:  make(map[types.Address]func()),
		newContractListener:  make(map[types.Gid]func(address types.Address)),
		log:                  log15.New("onroad", "OnroadBlocksPool"),
	}
}

func (p *OnroadBlocksPool) addSimpleCache(addr types.Address, accountInfo *OnroadAccountInfo) {
	p.simpleCache.Store(addr, accountInfo)

	timer, ok := p.simpleCacheDeadTimer.Load(addr)
	if ok && timer != nil {
		p.log.Info("addSimpleCache Reset timer")
		timer.(*time.Timer).Reset(simpleCacheExpireTime)
	} else {
		p.simpleCacheDeadTimer.Store(addr, time.AfterFunc(simpleCacheExpireTime, func() {
			p.log.Info("simple cache end life delete it", "addr", addr)
			p.simpleCache.Delete(addr)
		}))
	}
}

func (p *OnroadBlocksPool) GetOnroadAccountInfo(addr types.Address) (*OnroadAccountInfo, error) {
	p.log.Debug("first load in simple cache", "addr", addr)
	if c, ok := p.simpleCache.Load(addr); ok {
		v, ok := p.simpleCacheDeadTimer.Load(addr)
		if ok {
			v.(*time.Timer).Reset(simpleCacheExpireTime)
		}
		return c.(*OnroadAccountInfo), nil
	}

	p.log.Debug("second load from full cache", "addr", addr)
	if fullcache, ok := p.fullCache.Load(addr); ok {
		accountInfo := fullcache.(*onroadBlocksCache).toOnroadAccountInfo(addr)
		if accountInfo != nil {
			p.addSimpleCache(addr, accountInfo)
			return accountInfo, nil
		}
	}

	p.log.Debug("third load from db", "addr", addr)
	accountInfo, e := p.dbAccess.GetCommonAccInfo(&addr)
	if e != nil {
		return nil, e
	}
	if accountInfo != nil {
		p.addSimpleCache(addr, accountInfo)
	}

	return accountInfo, nil

}

func (p *OnroadBlocksPool) ResetCacheCursor(addr types.Address) {
	p.log.Debug("ResetCacheCursor", "addr", addr)
	c, ok := p.fullCache.Load(addr)
	if !ok {
		return
	}
	c.(*onroadBlocksCache).ResetCursor()
}

func (p *OnroadBlocksPool) loadFullCacheFromDb(addr types.Address) error {
	blocks, e := p.dbAccess.GetAllOnroadBlocks(addr)
	if e != nil {
		return e
	}
	p.log.Debug("get from db", "len", len(blocks))

	list := list.New()
	for _, value := range blocks {
		if value != nil {
			list.PushBack(value)
		}
	}

	cache := &onroadBlocksCache{
		blocks:         list,
		currentEle:     list.Front(),
		referenceCount: 1,
	}
	p.fullCache.Store(addr, cache)

	return nil
}

func (p *OnroadBlocksPool) AcquireFullOnroadBlocksCache(addr types.Address) {
	log := p.log.New("AcquireFullOnroadBlocksCache", addr)
	if t, ok := p.fullCacheDeadTimer.Load(addr); ok {
		if t != nil {
			log.Debug("stop timer")
			t.(*time.Timer).Stop()
		}
	}
	// first load in cache
	if c, ok := p.fullCache.Load(addr); ok {
		c.(*onroadBlocksCache).addReferenceCount()
		log.Debug("found in cache", "ref", c.(*onroadBlocksCache).getReferenceCount())
		return
	}

	// second load in db
	if e := p.loadFullCacheFromDb(addr); e != nil {
		log.Error(e.Error())
	}
}

func (p *OnroadBlocksPool) GetNextCommonTx(addr types.Address) *ledger.AccountBlock {
	p.log.Debug("GetNextCommonTx", "addr", addr)
	c, ok := p.fullCache.Load(addr)
	if !ok {
		return nil
	}
	return c.(*onroadBlocksCache).GetNextTx()
}

func (p *OnroadBlocksPool) ReleaseFullOnroadBlocksCache(addr types.Address) error {
	log := p.log.New("ReleaseFullOnroadBlocksCache", addr)
	v, ok := p.fullCache.Load(addr)
	if !ok {
		log.Debug("no cache found")
		return nil
	}
	c := v.(*onroadBlocksCache)
	if c.subReferenceCount() <= 0 {
		log.Debug("cache found ref <= 0 delete cache")

		c.ResetCursor()
		p.fullCacheDeadTimer.Store(addr, time.AfterFunc(fullCacheExpireTime, func() {
			log.Debug("cache delete")
			p.fullCache.Delete(addr)
		}))
		return nil
	}
	log.Debug("after release", "ref", c.getReferenceCount())

	return nil
}

func (p *OnroadBlocksPool) loadContractCacheFromDb(addr types.Address) error {
	p.log.Debug("loadContractCacheFromDb", "addr", addr)
	if c, ok := p.contractCache.Load(addr); ok {
		if cc, ok := c.(*ContractCallerList); ok && cc != nil {
			p.log.Debug(fmt.Sprintf("found in cache, tx remain=%v", cc.TxRemain()))
			return nil
		}
		// refactoring cache
		p.contractCache.Delete(addr)
	}

	blockList, e := p.dbAccess.GetAllOnroadBlocks(addr)
	if e != nil {
		return e
	}
	p.log.Debug(fmt.Sprintf("get contract onroad %v from db, len=%v", addr, len(blockList)))
	if len(blockList) <= 0 {
		return nil
	}
	contractBlocksList := &ContractCallerList{list: make([]*contractCallerBlocks, 0)}
	for k, b := range blockList {
		p.log.Debug(fmt.Sprintf("add block[%v]: addr=%v height=%v blockHash=%v ", k, b.AccountAddress, b.Height, b.Hash))
		contractBlocksList.AddNewTx(b)
	}
	p.contractCache.Store(addr, contractBlocksList)
	p.log.Debug(fmt.Sprintf("load result: len=%v", contractBlocksList.TxRemain()))
	return nil
}

func (p *OnroadBlocksPool) AcquireOnroadSortedContractCache(addr types.Address) {
	log := p.log.New("AcquireOnroadSortedContractCache", addr)
	if e := p.loadContractCacheFromDb(addr); e != nil {
		log.Error(e.Error())
	}
}

func (p *OnroadBlocksPool) GetNextContractTx(addr types.Address) *ledger.AccountBlock {
	p.log.Debug("GetNextContractTx", "addr", addr)
	if c, ok := p.contractCache.Load(addr); ok {
		if cc, ok := c.(*ContractCallerList); ok && cc != nil {
			b := cc.GetNextTx()
			p.log.Debug(fmt.Sprintf("currentCallerIndex=%v", cc.GetCurrentIndex()))
			return b
		}
	}
	return nil
}

func (p *OnroadBlocksPool) GetContractCallerList(addr types.Address) *ContractCallerList {
	if c, ok := p.contractCache.Load(addr); ok {
		if cc, ok := c.(*ContractCallerList); ok && cc != nil {
			return cc
		}
	}
	return nil
}

func (p *OnroadBlocksPool) ReleaseContractCache(addr types.Address) {
	log := p.log.New("ReleaseContractCache", addr)
	if v, ok := p.contractCache.Load(addr); ok {
		if l, ok := v.(*ContractCallerList); ok && l != nil {
			log.Debug(fmt.Sprintf("release %v callers", l.Len()), "tx num remain", l.TxRemain())
		}
		p.contractCache.Delete(addr)
	}
}

func (p *OnroadBlocksPool) DeleteContractCache(gid types.Gid) {
	p.log.Debug("DeleteContractCache", "gid", gid)
	if p.contractCache != nil {
		p.contractCache = &sync.Map{}
	}
}

func (p *OnroadBlocksPool) WriteOnroadSuccess(blocks []*vm_context.VmAccountBlock) {
	for _, v := range blocks {
		if v.AccountBlock.IsSendBlock() {
			code, _ := p.dbAccess.Chain.AccountType(&v.AccountBlock.ToAddress)
			if (code == ledger.AccountTypeNotExist && v.AccountBlock.BlockType == ledger.BlockTypeSendCreate) ||
				code == ledger.AccountTypeContract || code == ledger.AccountTypeError {
				return
			}
			p.updateCache(true, v.AccountBlock)
			p.NewSignalToWorker(v.AccountBlock)
		} else {
			code, _ := p.dbAccess.Chain.AccountType(&v.AccountBlock.AccountAddress)
			if code == ledger.AccountTypeGeneral {
				p.updateCache(false, v.AccountBlock)
			}
		}
	}
}

func (p *OnroadBlocksPool) WriteOnroad(batch *leveldb.Batch, blockList []*vm_context.VmAccountBlock) error {
	for _, v := range blockList {
		if v.AccountBlock.IsSendBlock() {
			// basic writeMeta func
			if err := p.dbAccess.writeOnroadMeta(batch, v.AccountBlock); err != nil {
				p.log.Error("writeOnroadMeta", "error", err)
				return err
			}
			if v.AccountBlock.BlockType == ledger.BlockTypeSendCreate {
				unsavedCache := v.VmContext.UnsavedCache()
				gidList := unsavedCache.ContractGidList()
				for _, v := range gidList {
					p.log.Debug("WriteOnroad", "gid", v.Gid(), "addr", v.Addr())
					if err := p.dbAccess.WriteContractAddrToGid(batch, *v.Gid(), *v.Addr()); err != nil {
						p.log.Error("WriteContractAddrToGid", "error", err)
						return err
					}
				}
			}
		} else {
			if err := p.dbAccess.deleteOnroadMeta(batch, v.AccountBlock); err != nil {
				p.log.Error("deleteOnroadMeta", "error", err)
				return err
			}
		}
	}

	return nil
}

func (p *OnroadBlocksPool) DeleteDirect(sendBlock *ledger.AccountBlock) error {
	return p.dbAccess.store.DeleteMeta(nil, &sendBlock.ToAddress, &sendBlock.Hash)
}

func (p *OnroadBlocksPool) RevertOnroadSuccess(subLedger map[types.Address][]*ledger.AccountBlock) {
	cutMap := excludeSubordinate(subLedger)
	for _, blocks := range cutMap {
		for i := len(blocks) - 1; i >= 0; i-- {
			v := blocks[i]
			addr := types.Address{}
			if v.IsReceiveBlock() {
				addr = v.AccountAddress
			} else {
				addr = v.ToAddress
			}
			p.deleteSimpleCache(addr)
			p.deleteFullCache(addr)
		}
	}
}

// RevertOnroad means to revert according to bifurcation
func (p *OnroadBlocksPool) RevertOnroad(batch *leveldb.Batch, subLedger map[types.Address][]*ledger.AccountBlock) error {

	cutMap := excludeSubordinate(subLedger)
	for _, blocks := range cutMap {
		// the blockList is sorted by height with ascending order
		for i := len(blocks) - 1; i >= 0; i-- {
			v := blocks[i]

			if v.IsReceiveBlock() {
				sendBlock, err := p.dbAccess.Chain.GetAccountBlockByHash(&v.FromBlockHash)
				if err != nil {
					p.log.Error("GetAccountBlockByHash", "error", err)
					return err
				}
				if err := p.dbAccess.writeOnroadMeta(batch, sendBlock); err != nil {
					p.log.Error("revert receiveBlock failed", "error", err)
					return err
				}
			} else {
				if err := p.dbAccess.deleteOnroadMeta(batch, v); err != nil {
					p.log.Error("revert the sendBlock's and the referred failed", "error", err)
					return err
				}
				if v.BlockType == ledger.BlockTypeSendCreate {
					gid := util.GetGidFromCreateContractData(v.Data)
					p.dbAccess.DeleteContractAddrFromGid(batch, gid, v.ToAddress)
				}
			}
		}
	}
	return nil
}

func excludeSubordinate(subLedger map[types.Address][]*ledger.AccountBlock) map[types.Hash][]*ledger.AccountBlock {
	cutMap := make(map[types.Hash][]*ledger.AccountBlock)
	for _, blockList := range subLedger {
		for _, v := range blockList {
			if v.IsSendBlock() {
				if _, ok := cutMap[v.Hash]; ok {
					cutMap[v.Hash] = nil
				}
				cutMap[v.Hash] = append(cutMap[v.Hash], v)
			} else {
				if bl, _ := cutMap[v.FromBlockHash]; len(bl) > 0 && bl[len(bl)-1].IsSendBlock() {
					continue
				}
				cutMap[v.FromBlockHash] = append(cutMap[v.FromBlockHash], v)
			}
		}
	}
	return cutMap
}

func (p *OnroadBlocksPool) updateFullCache(writeType bool, block *ledger.AccountBlock) {
	if writeType {
		if v, ok := p.fullCache.Load(block.ToAddress); ok {
			fullCache := v.(*onroadBlocksCache)
			fullCache.addTx(block)
		}
	} else {
		if v, ok := p.fullCache.Load(block.AccountAddress); ok {
			fullCache := v.(*onroadBlocksCache)
			fullCache.rmTx(block)
		}
	}
}

func (p *OnroadBlocksPool) updateSimpleCache(isAdd bool, block *ledger.AccountBlock) {

	if isAdd {
		value, ok := p.simpleCache.Load(block.ToAddress)
		if !ok {
			return
		}
		simpleAccountInfo := value.(*OnroadAccountInfo)
		simpleAccountInfo.mutex.Lock()
		defer simpleAccountInfo.mutex.Unlock()

		tokenBalanceInfo, ok := simpleAccountInfo.TokenBalanceInfoMap[block.TokenId]
		if ok {
			tokenBalanceInfo.TotalAmount.Add(&tokenBalanceInfo.TotalAmount, block.Amount)
			tokenBalanceInfo.Number += 1
		} else {
			var tinfo TokenBalanceInfo
			tinfo.TotalAmount = *block.Amount
			tinfo.Number = 1
			simpleAccountInfo.TokenBalanceInfoMap[block.TokenId] = &tinfo
		}
		simpleAccountInfo.TotalNumber += 1
	} else {
		value, ok := p.simpleCache.Load(block.AccountAddress)
		if !ok {
			return
		}
		simpleAccountInfo := value.(*OnroadAccountInfo)
		simpleAccountInfo.mutex.Lock()
		defer simpleAccountInfo.mutex.Unlock()

		accountBlock, e := p.dbAccess.Chain.GetAccountBlockByHash(&block.FromBlockHash)
		if e != nil {
			p.log.Error("updateSimpleCache GetAccountBlockByHash ", "err", e)
			p.deleteSimpleCache(block.AccountAddress)
			return
		}

		if accountBlock == nil {
			p.log.Error("updateSimpleCache GetAccountBlockByHash get an empty block")
			p.deleteSimpleCache(block.AccountAddress)
			return
		}
		amount := accountBlock.Amount
		tti := accountBlock.TokenId

		tokenBalanceInfo, ok := simpleAccountInfo.TokenBalanceInfoMap[tti]
		if ok {
			if tokenBalanceInfo.TotalAmount.Cmp(amount) == -1 {
				p.log.Error("conflict with the memory info, so can't update when isAdd is false")
				p.deleteSimpleCache(block.AccountAddress)
				return
			}
			if tokenBalanceInfo.TotalAmount.Cmp(amount) == 0 {
				delete(simpleAccountInfo.TokenBalanceInfoMap, tti)
			} else {
				tokenBalanceInfo.TotalAmount.Sub(&tokenBalanceInfo.TotalAmount, amount)
			}
			tokenBalanceInfo.Number -= 1
			simpleAccountInfo.TotalNumber -= 1
		}
	}
}

func (p *OnroadBlocksPool) deleteSimpleCache(addr types.Address) {
	if p.simpleCacheDeadTimer != nil {
		if t, ok := p.simpleCacheDeadTimer.Load(addr); ok {
			if t != nil {
				t.(*time.Timer).Stop()
			}
			p.simpleCacheDeadTimer.Delete(addr)

		}
	}
	if p.simpleCache != nil {
		if _, ok := p.simpleCache.Load(addr); ok {
			p.simpleCache.Delete(addr)
		}
	}
}

func (p *OnroadBlocksPool) deleteFullCache(addr types.Address) {
	if p.fullCacheDeadTimer != nil {
		if t, ok := p.fullCacheDeadTimer.Load(addr); ok {
			if t != nil {
				t.(*time.Timer).Stop()
			}
			p.fullCache.Delete(addr)
		}
	}
	if p.fullCache != nil {
		if _, ok := p.fullCache.Load(addr); ok {
			p.fullCache.Delete(addr)
		}
	}
}

func (p *OnroadBlocksPool) updateCache(writeType bool, block *ledger.AccountBlock) {

	p.updateFullCache(writeType, block)

	p.updateSimpleCache(writeType, block)

}

func (p *OnroadBlocksPool) NewSignalToWorker(block *ledger.AccountBlock) {
	gid, err := p.dbAccess.Chain.GetContractGid(&block.ToAddress)
	if err != nil {
		p.log.Error("NewSignalToWorker", "err", err)
		return
	}
	if gid != nil {
		p.contractListenerMutex.RLock()
		defer p.contractListenerMutex.RUnlock()
		if f, ok := p.newContractListener[*gid]; ok {
			f(block.AccountAddress)
		}
	} else {
		p.commonTxListenerMutex.RLock()
		defer p.commonTxListenerMutex.RUnlock()
		if f, ok := p.newCommonTxListener[block.ToAddress]; ok {
			f()
		}
	}
}

func (p *OnroadBlocksPool) Close() error {
	p.log.Info("Close()")

	p.simpleCacheDeadTimer.Range(func(_, value interface{}) bool {
		if value != nil {
			value.(*time.Timer).Stop()
		}
		return true
	})
	p.simpleCache = nil

	p.fullCacheDeadTimer.Range(func(_, value interface{}) bool {
		if value != nil {
			value.(*time.Timer).Stop()
		}
		return true
	})
	p.fullCache = nil
	p.contractCache = nil

	p.log.Info("Close() end")
	return nil
}

func (p *OnroadBlocksPool) AddCommonTxLis(addr types.Address, f func()) {
	p.commonTxListenerMutex.Lock()
	defer p.commonTxListenerMutex.Unlock()
	p.newCommonTxListener[addr] = f
}

func (p *OnroadBlocksPool) RemoveCommonTxLis(addr types.Address) {
	p.commonTxListenerMutex.Lock()
	defer p.commonTxListenerMutex.Unlock()
	delete(p.newCommonTxListener, addr)
}

func (p *OnroadBlocksPool) AddContractLis(gid types.Gid, f func(address types.Address)) {
	p.contractListenerMutex.Lock()
	defer p.contractListenerMutex.Unlock()
	p.newContractListener[gid] = f
}

func (p *OnroadBlocksPool) RemoveContractLis(gid types.Gid) {
	p.contractListenerMutex.Lock()
	defer p.contractListenerMutex.Unlock()
	delete(p.newContractListener, gid)
}<|MERGE_RESOLUTION|>--- conflicted
+++ resolved
@@ -2,11 +2,8 @@
 
 import (
 	"container/list"
-<<<<<<< HEAD
+	"fmt"
 	"github.com/vitelabs/go-vite/vm/util"
-=======
-	"fmt"
->>>>>>> 508c6cc9
 	"sync"
 	"time"
 
