package dbutils

import (
	"bytes"
	"github.com/syndtr/goleveldb/leveldb"
	"github.com/syndtr/goleveldb/leveldb/comparer"
	"github.com/vitelabs/go-vite/interfaces"
)

const (
	iterPointHead     = 0
	iterPointerMiddle = 1
	iterPointTail     = 2
)

type MergedIterator struct {
	cmp      comparer.BasicComparer
	isDelete func([]byte) bool

	iters []interfaces.StorageIterator

	iterStatus []byte

	index int

	keys [][]byte

	prevKey []byte

	err error

	directionToNext bool
}

func NewMergedIterator(iters []interfaces.StorageIterator, isDelete func([]byte) bool) interfaces.StorageIterator {
	return &MergedIterator{
		cmp:             comparer.DefaultComparer,
		isDelete:        isDelete,
		directionToNext: true,
		iters:           iters,
		iterStatus:      make([]byte, len(iters)),
		keys:            make([][]byte, len(iters)),
	}
}

func (mi *MergedIterator) reset() {
	mi.iterStatus = make([]byte, len(mi.iters))
	mi.index = -1

	mi.keys = make([][]byte, len(mi.iters))
	mi.prevKey = nil
}

func (mi *MergedIterator) Last() bool {
	mi.reset()

	mi.directionToNext = false

	for i := 0; i < len(mi.iters); i++ {
		iter := mi.iters[i]
		if iter.Last() {
			mi.iterStatus[i] = iterPointTail
			mi.keys[i] = iter.Key()
		} else {
			mi.iterStatus[i] = iterPointHead
		}
	}

	return mi.Prev()
}
func (mi *MergedIterator) Prev() bool {
	return mi.step(false)
}
func (mi *MergedIterator) Next() bool {
	return mi.step(true)
}

// TODO
func (mi *MergedIterator) Seek(key []byte) bool {
<<<<<<< HEAD

	mi.reset()
	isOk := false
	mi.directionToNext = true

	for i := 0; i < len(mi.iters); i++ {
		iter := mi.iters[i]
		if iter.Seek(key) {
			isOk = true
		}

		key = iter.Key()
	}

	return isOk
=======
	mi.reset()
	mi.directionToNext = true

	fitKeyIndex := -1
	var fitKey []byte

	for i := 0; i < len(mi.iters); i++ {
		iter := mi.iters[i]
		iterOk := iter.Seek(key)
		if !iterOk {
			mi.iterStatus[i] = iterPointTail
			continue
		}

		for iterOk {
			if mi.isDelete == nil || !mi.isDelete(iter.Key()) {
				break
			}
			iterOk = iter.Next()
		}

		if !iterOk {
			mi.iterStatus[i] = iterPointTail
			continue
		} else {
			mi.keys[i] = key

			compareResult := mi.cmp.Compare(key, fitKey)
			if compareResult < 0 || len(fitKey) <= 0 {
				fitKey = key
				fitKeyIndex = i
			}
		}

	}

	if fitKeyIndex < 0 {
		mi.prevKey = nil
		return false
	}

	mi.index = fitKeyIndex
	mi.prevKey = fitKey

	return true
>>>>>>> 94e322f3
}

func (mi *MergedIterator) Key() []byte {
	if mi.err != nil || mi.index < 0 {
		return nil
	}
	return mi.keys[mi.index]
}

func (mi *MergedIterator) Value() []byte {
	if mi.index < 0 || len(mi.keys[mi.index]) <= 0 || mi.err != nil {
		return nil
	}

	return mi.iters[mi.index].Value()
}

func (mi *MergedIterator) Error() error {
	return mi.err
}

func (mi *MergedIterator) Release() {
	for _, iter := range mi.iters {
		iter.Release()
	}
}

func (mi *MergedIterator) step(toNext bool) bool {
	if mi.err != nil {
		return false
	}

	if (mi.directionToNext && !toNext) || (!mi.directionToNext && toNext) {
		mi.reset()
	}

	if mi.index >= 0 {
		mi.keys[mi.index] = nil
		mi.index = -1
	}

	fitKeyIndex := -1
	var fitKey []byte

	for i := 0; i < len(mi.iters); i++ {
		iter := mi.iters[i]

		if (toNext && mi.iterStatus[i] == iterPointTail) ||
			(!toNext && mi.iterStatus[i] == iterPointHead) {
			continue
		}

		key := mi.keys[i]
		for {
			if key == nil {
				if (toNext && !iter.Next()) ||
					(!toNext && !iter.Prev()) {

					if err := iter.Error(); err != nil && err != leveldb.ErrNotFound {
						mi.err = err
						return false
					}

					if toNext {
						mi.iterStatus[i] = iterPointTail
					} else {
						mi.iterStatus[i] = iterPointHead
					}
					break
				}

				key = iter.Key()

				if mi.isDelete != nil && mi.isDelete(key) {
					key = nil
					continue
				}

			} else if bytes.Equal(key, mi.prevKey) {
				key = nil
				mi.keys[i] = nil
				continue
			}

			mi.keys[i] = key
			break
		}

		if key != nil {
			compareResult := mi.cmp.Compare(key, fitKey)
			if (toNext && compareResult < 0) || (!toNext && compareResult > 0) || len(fitKey) <= 0 {
				fitKey = key
				fitKeyIndex = i
			}
		}
	}

	if fitKeyIndex < 0 {
		mi.prevKey = nil
		return false
	}

	mi.index = fitKeyIndex
	mi.prevKey = fitKey

	return true
}<|MERGE_RESOLUTION|>--- conflicted
+++ resolved
@@ -77,23 +77,6 @@
 
 // TODO
 func (mi *MergedIterator) Seek(key []byte) bool {
-<<<<<<< HEAD
-
-	mi.reset()
-	isOk := false
-	mi.directionToNext = true
-
-	for i := 0; i < len(mi.iters); i++ {
-		iter := mi.iters[i]
-		if iter.Seek(key) {
-			isOk = true
-		}
-
-		key = iter.Key()
-	}
-
-	return isOk
-=======
 	mi.reset()
 	mi.directionToNext = true
 
@@ -139,7 +122,6 @@
 	mi.prevKey = fitKey
 
 	return true
->>>>>>> 94e322f3
 }
 
 func (mi *MergedIterator) Key() []byte {
