package types

type QuotaInfo struct {
	BlockCount     uint64
	QuotaTotal     uint64
	QuotaUsedTotal uint64
}

type Quota struct {
<<<<<<< HEAD
	current                     uint64
	pledgeQuotaPerSnapshotBlock uint64
	avg                         uint64
	snapshotCurrent             uint64
	blocked                     bool
	blockReleaseHeight          uint64
}

func NewQuota(pledgeQuota, current, avg, snapshotCurrent uint64, blocked bool, blockReleaseHeight uint64) Quota {
	return Quota{current, pledgeQuota, avg, snapshotCurrent, blocked, blockReleaseHeight}
=======
	current                    uint64
	stakeQuotaPerSnapshotBlock uint64
	avg                        uint64
	snapshotCurrent            uint64
	blocked                    bool
}

func NewQuota(stakeQuota, current, avg, snapshotCurrent uint64, blocked bool) Quota {
	return Quota{current, stakeQuota, avg, snapshotCurrent, blocked}
>>>>>>> 1e518b0a
}

func (q *Quota) StakeQuotaPerSnapshotBlock() uint64 {
	return q.stakeQuotaPerSnapshotBlock
}

// Current quota of a single account
func (q *Quota) Current() uint64 {
	return q.current
}

// Available quota in current snapshot block, excluding unconfirmed blocks
func (q *Quota) SnapshotCurrent() uint64 {
	return q.snapshotCurrent
}

func (q *Quota) Avg() uint64 {
	return q.avg
}

func (q *Quota) Blocked() bool {
	return q.blocked
}

func (q *Quota) BlockReleaseHeight() uint64 {
	return q.blockReleaseHeight
}<|MERGE_RESOLUTION|>--- conflicted
+++ resolved
@@ -7,18 +7,6 @@
 }
 
 type Quota struct {
-<<<<<<< HEAD
-	current                     uint64
-	pledgeQuotaPerSnapshotBlock uint64
-	avg                         uint64
-	snapshotCurrent             uint64
-	blocked                     bool
-	blockReleaseHeight          uint64
-}
-
-func NewQuota(pledgeQuota, current, avg, snapshotCurrent uint64, blocked bool, blockReleaseHeight uint64) Quota {
-	return Quota{current, pledgeQuota, avg, snapshotCurrent, blocked, blockReleaseHeight}
-=======
 	current                    uint64
 	stakeQuotaPerSnapshotBlock uint64
 	avg                        uint64
@@ -28,7 +16,6 @@
 
 func NewQuota(stakeQuota, current, avg, snapshotCurrent uint64, blocked bool) Quota {
 	return Quota{current, stakeQuota, avg, snapshotCurrent, blocked}
->>>>>>> 1e518b0a
 }
 
 func (q *Quota) StakeQuotaPerSnapshotBlock() uint64 {
@@ -51,8 +38,4 @@
 
 func (q *Quota) Blocked() bool {
 	return q.blocked
-}
-
-func (q *Quota) BlockReleaseHeight() uint64 {
-	return q.blockReleaseHeight
 }