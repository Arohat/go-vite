--- conflicted
+++ resolved
@@ -5,11 +5,12 @@
 	"crypto/rand"
 	"encoding/hex"
 	"fmt"
+	"math/big"
+	"strings"
+
 	"github.com/vitelabs/go-vite/common/helper"
 	vcrypto "github.com/vitelabs/go-vite/crypto"
 	"github.com/vitelabs/go-vite/crypto/ed25519"
-	"math/big"
-	"strings"
 )
 
 const (
@@ -29,13 +30,8 @@
 	AddressDexFund, _        = BytesToAddress([]byte{0, 0, 0, 0, 0, 0, 0, 0, 0, 0, 0, 0, 0, 0, 0, 0, 0, 0, 0, 6})
 	AddressDexTrade, _       = BytesToAddress([]byte{0, 0, 0, 0, 0, 0, 0, 0, 0, 0, 0, 0, 0, 0, 0, 0, 0, 0, 0, 7})
 
-<<<<<<< HEAD
 	PrecompiledContractAddressList             = []Address{AddressRegister, AddressVote, AddressPledge, AddressConsensusGroup, AddressMintage, AddressDexFund, AddressDexTrade}
 	PrecompiledContractWithoutQuotaAddressList = []Address{AddressRegister, AddressVote, AddressPledge, AddressConsensusGroup, AddressMintage, AddressDexTrade}
-=======
-	PrecompiledContractAddressList             = []Address{AddressRegister, AddressVote, AddressPledge, AddressConsensusGroup, AddressMintage}
-	PrecompiledContractWithoutQuotaAddressList = []Address{AddressRegister, AddressVote, AddressPledge, AddressConsensusGroup, AddressMintage}
->>>>>>> 67704b69
 )
 
 func IsPrecompiledContractAddress(addr Address) bool {
