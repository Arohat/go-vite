--- conflicted
+++ resolved
@@ -79,8 +79,6 @@
 func DataListHash(data ...[]byte) Hash {
 	h, _ := BytesToHash(crypto.Hash256(data...))
 	return h
-<<<<<<< HEAD
-=======
 }
 
 func (h *Hash) UnmarshalJSON(input []byte) error {
@@ -97,5 +95,4 @@
 
 func (h Hash) MarshalText() ([]byte, error) {
 	return []byte(h.String()), nil
->>>>>>> 28b4d6f9
 }