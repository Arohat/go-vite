--- conflicted
+++ resolved
@@ -56,6 +56,7 @@
 	return sbHeight
 }
 
+// TODO unknown to address
 func (nodeManager *ExportNodeManager) Start() error {
 
 	allAddress := make([]types.Address, 0)
@@ -199,7 +200,6 @@
 	return nil
 }
 
-<<<<<<< HEAD
 func (nodeManager *ExportNodeManager) PrintBalanceMap(balanceMap map[types.Address]*big.Int) {
 	totalBalance := big.NewInt(0)
 	for addr, balance := range balanceMap {
@@ -213,7 +213,7 @@
 
 	fmt.Printf("total: %s | %s vite \n", totalBalance, totalBalance)
 
-=======
+}
 func exportContractBalance(m map[types.Address]*big.Int, addr types.Address, balance *big.Int, trie *trie.Trie, c chain.Chain) (map[types.Address]*big.Int, error) {
 	if addr == types.AddressRegister {
 		return exportRegisterBalance(m, trie), nil
@@ -304,7 +304,6 @@
 		m[addr] = balance
 	}
 	return m
->>>>>>> b9833cb5
 }
 
 func (nodeManager *ExportNodeManager) Stop() error {
