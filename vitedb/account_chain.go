--- conflicted
+++ resolved
@@ -254,13 +254,10 @@
 	if err != nil {
 		return nil, err
 	}
-<<<<<<< HEAD
-	limitIndex := latestBlockHeight.Sub(latestBlockHeight, big.NewInt(int64(index*count)-1))
-=======
+
 	limitIndex := latestBlockHeight
 	limitIndex.Add(limitIndex, big.NewInt(1))
 
->>>>>>> 466764cc
 	limitKey, err := createKey(DBKP_ACCOUNTBLOCK, meta.AccountId, limitIndex)
 	if err != nil {
 		return nil, err
@@ -273,7 +270,6 @@
 
 	iter := ac.db.Leveldb.NewIterator(&util.Range{Start: startKey, Limit: limitKey}, nil)
 	defer iter.Release()
-
 
 	if !iter.Last() {
 		return nil, nil
